/*
** 2014 May 31
**
** The author disclaims copyright to this source code.  In place of
** a legal notice, here is a blessing:
**
**    May you do good and not evil.
**    May you find forgiveness for yourself and forgive others.
**    May you share freely, never taking more than you give.
**
******************************************************************************
**
*/



#include "fts5Int.h"

/*
** pSavedRow:
**   SQL statement FTS5_STMT_LOOKUP2 is a copy of FTS5_STMT_LOOKUP, it 
**   does a by-rowid lookup to retrieve a single row from the %_content 
**   table or equivalent external-content table/view.
**
**   However, FTS5_STMT_LOOKUP2 is only used when retrieving the original
**   values for a row being UPDATEd. In that case, the SQL statement is
**   not reset and pSavedRow is set to point at it. This is so that the
**   insert operation that follows the delete may access the original 
**   row values for any new values for which sqlite3_value_nochange() returns
**   true. i.e. if the user executes:
**
**        CREATE VIRTUAL TABLE ft USING fts5(a, b, c, locale=1);
**        ...
**        UPDATE fts SET a=?, b=? WHERE rowid=?;
**
**   then the value passed to the xUpdate() method of this table as the 
**   new.c value is an sqlite3_value_nochange() value. So in this case it
**   must be read from the saved row stored in Fts5Storage.pSavedRow.
**
**   This is necessary - using sqlite3_value_nochange() instead of just having
**   SQLite pass the original value back via xUpdate() - so as not to discard
**   any locale information associated with such values.
**
*/
struct Fts5Storage {
  Fts5Config *pConfig;
  Fts5Index *pIndex;
  int bTotalsValid;               /* True if nTotalRow/aTotalSize[] are valid */
  i64 nTotalRow;                  /* Total number of rows in FTS table */
  i64 *aTotalSize;                /* Total sizes of each column */ 
  sqlite3_stmt *pSavedRow;
  sqlite3_stmt *aStmt[12];
};


#if FTS5_STMT_SCAN_ASC!=0 
# error "FTS5_STMT_SCAN_ASC mismatch" 
#endif
#if FTS5_STMT_SCAN_DESC!=1 
# error "FTS5_STMT_SCAN_DESC mismatch" 
#endif
#if FTS5_STMT_LOOKUP!=2
# error "FTS5_STMT_LOOKUP mismatch" 
#endif

#define FTS5_STMT_LOOKUP2         3
#define FTS5_STMT_INSERT_CONTENT  4
#define FTS5_STMT_REPLACE_CONTENT 5
#define FTS5_STMT_DELETE_CONTENT  6
#define FTS5_STMT_REPLACE_DOCSIZE 7
#define FTS5_STMT_DELETE_DOCSIZE  8
#define FTS5_STMT_LOOKUP_DOCSIZE  9
#define FTS5_STMT_REPLACE_CONFIG 10
#define FTS5_STMT_SCAN           11

/*
** Return a pointer to a buffer obtained from sqlite3_malloc() that contains
** nBind comma-separated question marks. e.g. if nBind is passed 5, this 
** function returns "?,?,?,?,?".
**
** If *pRc is not SQLITE_OK when this function is called, it is a no-op and
** NULL is returned immediately. Or, if the attempt to malloc a buffer
** fails, then *pRc is set to SQLITE_NOMEM and NULL is returned. Otherwise,
** if it is SQLITE_OK when this function is called and the malloc() succeeds,
** *pRc is left unchanged.
*/
static char *fts5BindingsList(int *pRc, int nBind){
  char *zBind = sqlite3Fts5MallocZero(pRc, 1 + nBind*2);
  if( zBind ){
    int ii;
    for(ii=0; ii<nBind; ii++){
      zBind[ii*2] = '?';
      zBind[ii*2 + 1] = ',';
    }
    zBind[ii*2-1] = '\0';
  }
  return zBind;
}

/*
** Prepare the two insert statements - Fts5Storage.pInsertContent and
** Fts5Storage.pInsertDocsize - if they have not already been prepared.
** Return SQLITE_OK if successful, or an SQLite error code if an error
** occurs.
*/
static int fts5StorageGetStmt(
  Fts5Storage *p,                 /* Storage handle */
  int eStmt,                      /* FTS5_STMT_XXX constant */
  sqlite3_stmt **ppStmt,          /* OUT: Prepared statement handle */
  char **pzErrMsg                 /* OUT: Error message (if any) */
){
  int rc = SQLITE_OK;

  /* If there is no %_docsize table, there should be no requests for 
  ** statements to operate on it.  */
  assert( p->pConfig->bColumnsize || (
        eStmt!=FTS5_STMT_REPLACE_DOCSIZE 
     && eStmt!=FTS5_STMT_DELETE_DOCSIZE 
     && eStmt!=FTS5_STMT_LOOKUP_DOCSIZE 
  ));

  assert( eStmt>=0 && eStmt<ArraySize(p->aStmt) );
  if( p->aStmt[eStmt]==0 ){
    const char *azStmt[] = {
      "SELECT %s FROM %s T WHERE T.%Q >= ? AND T.%Q <= ? ORDER BY T.%Q ASC",
      "SELECT %s FROM %s T WHERE T.%Q <= ? AND T.%Q >= ? ORDER BY T.%Q DESC",
      "SELECT %s FROM %s T WHERE T.%Q=?",               /* LOOKUP  */
      "SELECT %s FROM %s T WHERE T.%Q=?",               /* LOOKUP2  */

      "INSERT INTO %Q.'%q_content' VALUES(%s)",         /* INSERT_CONTENT  */
      "REPLACE INTO %Q.'%q_content' VALUES(%s)",        /* REPLACE_CONTENT */
      "DELETE FROM %Q.'%q_content' WHERE id=?",         /* DELETE_CONTENT  */
      "REPLACE INTO %Q.'%q_docsize' VALUES(?,?%s)",     /* REPLACE_DOCSIZE  */
      "DELETE FROM %Q.'%q_docsize' WHERE id=?",         /* DELETE_DOCSIZE  */

      "SELECT sz%s FROM %Q.'%q_docsize' WHERE id=?",    /* LOOKUP_DOCSIZE  */

      "REPLACE INTO %Q.'%q_config' VALUES(?,?)",        /* REPLACE_CONFIG */
      "SELECT %s FROM %s AS T",                         /* SCAN */
    };
    Fts5Config *pC = p->pConfig;
    char *zSql = 0;

    assert( ArraySize(azStmt)==ArraySize(p->aStmt) );

    switch( eStmt ){
      case FTS5_STMT_SCAN:
        zSql = sqlite3_mprintf(azStmt[eStmt], 
            pC->zContentExprlist, pC->zContent
        );
        break;

      case FTS5_STMT_SCAN_ASC:
      case FTS5_STMT_SCAN_DESC:
        zSql = sqlite3_mprintf(azStmt[eStmt], pC->zContentExprlist, 
            pC->zContent, pC->zContentRowid, pC->zContentRowid,
            pC->zContentRowid
        );
        break;

      case FTS5_STMT_LOOKUP:
      case FTS5_STMT_LOOKUP2:
        zSql = sqlite3_mprintf(azStmt[eStmt], 
            pC->zContentExprlist, pC->zContent, pC->zContentRowid
        );
        break;

<<<<<<< HEAD
      case FTS5_STMT_INSERT_CONTENT: 
      case FTS5_STMT_REPLACE_CONTENT: {
        int nCol = pC->nCol + 1;
        char *zBind = 0;
        int i;

        assert( pC->eContent==FTS5_CONTENT_NORMAL 
             || pC->eContent==FTS5_CONTENT_UNINDEXED 
        );

        for(i=0; rc==SQLITE_OK && i<nCol; i++){
          if( !i || pC->eContent==FTS5_CONTENT_NORMAL || pC->abUnindexed[i-1] ){
            zBind = sqlite3Fts5Mprintf(&rc, "%z%s?%d", zBind, zBind?",":"",i+1);
          }
=======
      case FTS5_STMT_INSERT_CONTENT: {
        int nCol = 0;
        char *zBind;
        int i;

        nCol = 1 + pC->nCol;
        if( pC->bLocale ){
          for(i=0; i<pC->nCol; i++){
            if( pC->abUnindexed[i]==0 ) nCol++;
          }
        }

        zBind = fts5BindingsList(&rc, nCol);
        if( zBind ){
          zSql = sqlite3_mprintf(azStmt[eStmt], pC->zDb, pC->zName, zBind);
          sqlite3_free(zBind);
>>>>>>> e92f8e56
        }

        zSql = sqlite3Fts5Mprintf(&rc, azStmt[eStmt], pC->zDb, pC->zName,zBind);
        sqlite3_free(zBind);
        break;
      }

      case FTS5_STMT_REPLACE_DOCSIZE: 
        zSql = sqlite3_mprintf(azStmt[eStmt], pC->zDb, pC->zName,
          (pC->bContentlessDelete ? ",?" : "")
        );
        break;

      case FTS5_STMT_LOOKUP_DOCSIZE: 
        zSql = sqlite3_mprintf(azStmt[eStmt], 
            (pC->bContentlessDelete ? ",origin" : ""),
            pC->zDb, pC->zName
        );
        break;

      default:
        zSql = sqlite3_mprintf(azStmt[eStmt], pC->zDb, pC->zName);
        break;
    }

    if( zSql==0 ){
      rc = SQLITE_NOMEM;
    }else{
      int f = SQLITE_PREPARE_PERSISTENT;
      if( eStmt>FTS5_STMT_LOOKUP2 ) f |= SQLITE_PREPARE_NO_VTAB;
      p->pConfig->bLock++;
      rc = sqlite3_prepare_v3(pC->db, zSql, -1, f, &p->aStmt[eStmt], 0);
      p->pConfig->bLock--;
      sqlite3_free(zSql);
      if( rc!=SQLITE_OK && pzErrMsg ){
        *pzErrMsg = sqlite3_mprintf("%s", sqlite3_errmsg(pC->db));
      }
    }
  }

  *ppStmt = p->aStmt[eStmt];
  sqlite3_reset(*ppStmt);
  return rc;
}


static int fts5ExecPrintf(
  sqlite3 *db,
  char **pzErr,
  const char *zFormat,
  ...
){
  int rc;
  va_list ap;                     /* ... printf arguments */
  char *zSql;

  va_start(ap, zFormat);
  zSql = sqlite3_vmprintf(zFormat, ap);

  if( zSql==0 ){
    rc = SQLITE_NOMEM;
  }else{
    rc = sqlite3_exec(db, zSql, 0, 0, pzErr);
    sqlite3_free(zSql);
  }

  va_end(ap);
  return rc;
}

/*
** Drop all shadow tables. Return SQLITE_OK if successful or an SQLite error
** code otherwise.
*/
int sqlite3Fts5DropAll(Fts5Config *pConfig){
  int rc = fts5ExecPrintf(pConfig->db, 0, 
      "DROP TABLE IF EXISTS %Q.'%q_data';"
      "DROP TABLE IF EXISTS %Q.'%q_idx';"
      "DROP TABLE IF EXISTS %Q.'%q_config';",
      pConfig->zDb, pConfig->zName,
      pConfig->zDb, pConfig->zName,
      pConfig->zDb, pConfig->zName
  );
  if( rc==SQLITE_OK && pConfig->bColumnsize ){
    rc = fts5ExecPrintf(pConfig->db, 0, 
        "DROP TABLE IF EXISTS %Q.'%q_docsize';",
        pConfig->zDb, pConfig->zName
    );
  }
  if( rc==SQLITE_OK && pConfig->eContent==FTS5_CONTENT_NORMAL ){
    rc = fts5ExecPrintf(pConfig->db, 0, 
        "DROP TABLE IF EXISTS %Q.'%q_content';",
        pConfig->zDb, pConfig->zName
    );
  }
  return rc;
}

static void fts5StorageRenameOne(
  Fts5Config *pConfig,            /* Current FTS5 configuration */
  int *pRc,                       /* IN/OUT: Error code */
  const char *zTail,              /* Tail of table name e.g. "data", "config" */
  const char *zName               /* New name of FTS5 table */
){
  if( *pRc==SQLITE_OK ){
    *pRc = fts5ExecPrintf(pConfig->db, 0, 
        "ALTER TABLE %Q.'%q_%s' RENAME TO '%q_%s';",
        pConfig->zDb, pConfig->zName, zTail, zName, zTail
    );
  }
}

int sqlite3Fts5StorageRename(Fts5Storage *pStorage, const char *zName){
  Fts5Config *pConfig = pStorage->pConfig;
  int rc = sqlite3Fts5StorageSync(pStorage);

  fts5StorageRenameOne(pConfig, &rc, "data", zName);
  fts5StorageRenameOne(pConfig, &rc, "idx", zName);
  fts5StorageRenameOne(pConfig, &rc, "config", zName);
  if( pConfig->bColumnsize ){
    fts5StorageRenameOne(pConfig, &rc, "docsize", zName);
  }
  if( pConfig->eContent==FTS5_CONTENT_NORMAL ){
    fts5StorageRenameOne(pConfig, &rc, "content", zName);
  }
  return rc;
}

/*
** Create the shadow table named zPost, with definition zDefn. Return
** SQLITE_OK if successful, or an SQLite error code otherwise.
*/
int sqlite3Fts5CreateTable(
  Fts5Config *pConfig,            /* FTS5 configuration */
  const char *zPost,              /* Shadow table to create (e.g. "content") */
  const char *zDefn,              /* Columns etc. for shadow table */
  int bWithout,                   /* True for without rowid */
  char **pzErr                    /* OUT: Error message */
){
  int rc;
  char *zErr = 0;

  rc = fts5ExecPrintf(pConfig->db, &zErr, "CREATE TABLE %Q.'%q_%q'(%s)%s",
      pConfig->zDb, pConfig->zName, zPost, zDefn, 
#ifndef SQLITE_FTS5_NO_WITHOUT_ROWID
      bWithout?" WITHOUT ROWID":
#endif
      ""
  );
  if( zErr ){
    *pzErr = sqlite3_mprintf(
        "fts5: error creating shadow table %q_%s: %s", 
        pConfig->zName, zPost, zErr
    );
    sqlite3_free(zErr);
  }

  return rc;
}

/*
** Open a new Fts5Index handle. If the bCreate argument is true, create
** and initialize the underlying tables 
**
** If successful, set *pp to point to the new object and return SQLITE_OK.
** Otherwise, set *pp to NULL and return an SQLite error code.
*/
int sqlite3Fts5StorageOpen(
  Fts5Config *pConfig, 
  Fts5Index *pIndex, 
  int bCreate, 
  Fts5Storage **pp,
  char **pzErr                    /* OUT: Error message */
){
  int rc = SQLITE_OK;
  Fts5Storage *p;                 /* New object */
  sqlite3_int64 nByte;            /* Bytes of space to allocate */

  nByte = sizeof(Fts5Storage)               /* Fts5Storage object */
        + pConfig->nCol * sizeof(i64);      /* Fts5Storage.aTotalSize[] */
  *pp = p = (Fts5Storage*)sqlite3_malloc64(nByte);
  if( !p ) return SQLITE_NOMEM;

  memset(p, 0, (size_t)nByte);
  p->aTotalSize = (i64*)&p[1];
  p->pConfig = pConfig;
  p->pIndex = pIndex;

  if( bCreate ){
    if( pConfig->eContent==FTS5_CONTENT_NORMAL 
     || pConfig->eContent==FTS5_CONTENT_UNINDEXED 
    ){
      int nDefn = 32 + pConfig->nCol*10;
      char *zDefn = sqlite3_malloc64(32 + (sqlite3_int64)pConfig->nCol * 20);
      if( zDefn==0 ){
        rc = SQLITE_NOMEM;
      }else{
        int i;
        int iOff;
        sqlite3_snprintf(nDefn, zDefn, "id INTEGER PRIMARY KEY");
        iOff = (int)strlen(zDefn);
        for(i=0; i<pConfig->nCol; i++){
          if( pConfig->eContent==FTS5_CONTENT_NORMAL 
           || pConfig->abUnindexed[i] 
          ){
            sqlite3_snprintf(nDefn-iOff, &zDefn[iOff], ", c%d", i);
            iOff += (int)strlen(&zDefn[iOff]);
          }
        }
        if( pConfig->bLocale ){
          for(i=0; i<pConfig->nCol; i++){
            if( pConfig->abUnindexed[i]==0 ){
              sqlite3_snprintf(nDefn-iOff, &zDefn[iOff], ", l%d", i);
              iOff += (int)strlen(&zDefn[iOff]);
            }
          }
        }
        rc = sqlite3Fts5CreateTable(pConfig, "content", zDefn, 0, pzErr);
      }
      sqlite3_free(zDefn);
    }

    if( rc==SQLITE_OK && pConfig->bColumnsize ){
      const char *zCols = "id INTEGER PRIMARY KEY, sz BLOB";
      if( pConfig->bContentlessDelete ){
        zCols = "id INTEGER PRIMARY KEY, sz BLOB, origin INTEGER";
      }
      rc = sqlite3Fts5CreateTable(pConfig, "docsize", zCols, 0, pzErr);
    }
    if( rc==SQLITE_OK ){
      rc = sqlite3Fts5CreateTable(
          pConfig, "config", "k PRIMARY KEY, v", 1, pzErr
      );
    }
    if( rc==SQLITE_OK ){
      rc = sqlite3Fts5StorageConfigValue(p, "version", 0, FTS5_CURRENT_VERSION);
    }
  }

  if( rc ){
    sqlite3Fts5StorageClose(p);
    *pp = 0;
  }
  return rc;
}

/*
** Close a handle opened by an earlier call to sqlite3Fts5StorageOpen().
*/
int sqlite3Fts5StorageClose(Fts5Storage *p){
  int rc = SQLITE_OK;
  if( p ){
    int i;

    /* Finalize all SQL statements */
    for(i=0; i<ArraySize(p->aStmt); i++){
      sqlite3_finalize(p->aStmt[i]);
    }

    sqlite3_free(p);
  }
  return rc;
}

typedef struct Fts5InsertCtx Fts5InsertCtx;
struct Fts5InsertCtx {
  Fts5Storage *pStorage;
  int iCol;
  int szCol;                      /* Size of column value in tokens */
};

/*
** Tokenization callback used when inserting tokens into the FTS index.
*/
static int fts5StorageInsertCallback(
  void *pContext,                 /* Pointer to Fts5InsertCtx object */
  int tflags,
  const char *pToken,             /* Buffer containing token */
  int nToken,                     /* Size of token in bytes */
  int iUnused1,                   /* Start offset of token */
  int iUnused2                    /* End offset of token */
){
  Fts5InsertCtx *pCtx = (Fts5InsertCtx*)pContext;
  Fts5Index *pIdx = pCtx->pStorage->pIndex;
  UNUSED_PARAM2(iUnused1, iUnused2);
  if( nToken>FTS5_MAX_TOKEN_SIZE ) nToken = FTS5_MAX_TOKEN_SIZE;
  if( (tflags & FTS5_TOKEN_COLOCATED)==0 || pCtx->szCol==0 ){
    pCtx->szCol++;
  }
  return sqlite3Fts5IndexWrite(pIdx, pCtx->iCol, pCtx->szCol-1, pToken, nToken);
}

/*
** This function is used as part of an UPDATE statement that modifies the
** rowid of a row. In that case, this function is called first to set
** Fts5Storage.pSavedRow to point to a statement that may be used to 
** access the original values of the row being deleted - iDel.
**
** SQLITE_OK is returned if successful, or an SQLite error code otherwise.
** It is not considered an error if row iDel does not exist. In this case
** pSavedRow is not set and SQLITE_OK returned.
*/
int sqlite3Fts5StorageFindDeleteRow(Fts5Storage *p, i64 iDel){
  int rc = SQLITE_OK;
  sqlite3_stmt *pSeek = 0;

  assert( p->pSavedRow==0 );
  rc = fts5StorageGetStmt(p, FTS5_STMT_LOOKUP+1, &pSeek, 0);
  if( rc==SQLITE_OK ){
    sqlite3_bind_int64(pSeek, 1, iDel);
    if( sqlite3_step(pSeek)!=SQLITE_ROW ){
      rc = sqlite3_reset(pSeek);
    }else{
      p->pSavedRow = pSeek;
    }
  }

  return rc;
}

/*
** If a row with rowid iDel is present in the %_content table, add the
** delete-markers to the FTS index necessary to delete it. Do not actually
** remove the %_content row at this time though.
**
** If parameter bSaveRow is true, then Fts5Storage.pSavedRow is left
** pointing to a statement (FTS5_STMT_LOOKUP2) that may be used to access
** the original values of the row being deleted. This is used by UPDATE
** statements.
*/
static int fts5StorageDeleteFromIndex(
  Fts5Storage *p, 
  i64 iDel, 
  sqlite3_value **apVal,
  int bSaveRow                    /* True to set pSavedRow */
){
  Fts5Config *pConfig = p->pConfig;
  sqlite3_stmt *pSeek = 0;        /* SELECT to read row iDel from %_data */
  int rc = SQLITE_OK;             /* Return code */
  int rc2;                        /* sqlite3_reset() return code */
  int iCol;
  Fts5InsertCtx ctx;

  assert( bSaveRow==0 || apVal==0 );
  assert( bSaveRow==0 || bSaveRow==1 );
  assert( FTS5_STMT_LOOKUP2==FTS5_STMT_LOOKUP+1 );

  if( apVal==0 ){
    if( p->pSavedRow && bSaveRow ){
      pSeek = p->pSavedRow;
      p->pSavedRow = 0;
    }else{
      rc = fts5StorageGetStmt(p, FTS5_STMT_LOOKUP+bSaveRow, &pSeek, 0);
      if( rc!=SQLITE_OK ) return rc;
      sqlite3_bind_int64(pSeek, 1, iDel);
      if( sqlite3_step(pSeek)!=SQLITE_ROW ){
        return sqlite3_reset(pSeek);
      }
    }
  }

  ctx.pStorage = p;
  ctx.iCol = -1;
  for(iCol=1; rc==SQLITE_OK && iCol<=pConfig->nCol; iCol++){
    if( pConfig->abUnindexed[iCol-1]==0 ){
      sqlite3_value *pVal = 0;
      const char *pText = 0;
      int nText = 0;
      const char *pLoc = 0;
      int nLoc = 0;

      assert( pSeek==0 || apVal==0 );
      assert( pSeek!=0 || apVal!=0 );
      if( pSeek ){
        pVal = sqlite3_column_value(pSeek, iCol);
      }else{
        pVal = apVal[iCol-1];
      }

      if( pConfig->bLocale && sqlite3Fts5IsLocaleValue(pConfig, pVal) ){
        rc = sqlite3Fts5DecodeLocaleValue(pVal, &pText, &nText, &pLoc, &nLoc);
      }else{
        pText = (const char*)sqlite3_value_text(pVal);
        nText = sqlite3_value_bytes(pVal);
        if( pConfig->bLocale && pSeek ){
          pLoc = (const char*)sqlite3_column_text(pSeek, iCol + pConfig->nCol);
          nLoc = sqlite3_column_bytes(pSeek, iCol + pConfig->nCol);
        }
      }

      if( rc==SQLITE_OK ){
        sqlite3Fts5SetLocale(pConfig, pLoc, nLoc);
        ctx.szCol = 0;
        rc = sqlite3Fts5Tokenize(pConfig, FTS5_TOKENIZE_DOCUMENT, 
            pText, nText, (void*)&ctx, fts5StorageInsertCallback
        );
        p->aTotalSize[iCol-1] -= (i64)ctx.szCol;
        if( rc==SQLITE_OK && p->aTotalSize[iCol-1]<0 ){
          rc = FTS5_CORRUPT;
        }
        sqlite3Fts5ClearLocale(pConfig);
      }
    }
  }
  if( rc==SQLITE_OK && p->nTotalRow<1 ){
    rc = FTS5_CORRUPT;
  }else{
    p->nTotalRow--;
  }

  if( rc==SQLITE_OK && bSaveRow ){
    assert( p->pSavedRow==0 );
    p->pSavedRow = pSeek;
  }else{
    rc2 = sqlite3_reset(pSeek);
    if( rc==SQLITE_OK ) rc = rc2;
  }
  return rc;
}

/*
** Reset any saved statement pSavedRow. Zero pSavedRow as well. This
** should be called by the xUpdate() method of the fts5 table before 
** returning from any operation that may have set Fts5Storage.pSavedRow.
*/
void sqlite3Fts5StorageReleaseDeleteRow(Fts5Storage *pStorage){
  assert( pStorage->pSavedRow==0 
       || pStorage->pSavedRow==pStorage->aStmt[FTS5_STMT_LOOKUP2] 
  );
  sqlite3_reset(pStorage->pSavedRow);
  pStorage->pSavedRow = 0;
}

/*
** This function is called to process a DELETE on a contentless_delete=1
** table. It adds the tombstone required to delete the entry with rowid 
** iDel. If successful, SQLITE_OK is returned. Or, if an error occurs,
** an SQLite error code.
*/
static int fts5StorageContentlessDelete(Fts5Storage *p, i64 iDel){
  i64 iOrigin = 0;
  sqlite3_stmt *pLookup = 0;
  int rc = SQLITE_OK;

  assert( p->pConfig->bContentlessDelete );
  assert( p->pConfig->eContent==FTS5_CONTENT_NONE
       || p->pConfig->eContent==FTS5_CONTENT_UNINDEXED
  );

  /* Look up the origin of the document in the %_docsize table. Store
  ** this in stack variable iOrigin.  */
  rc = fts5StorageGetStmt(p, FTS5_STMT_LOOKUP_DOCSIZE, &pLookup, 0);
  if( rc==SQLITE_OK ){
    sqlite3_bind_int64(pLookup, 1, iDel);
    if( SQLITE_ROW==sqlite3_step(pLookup) ){
      iOrigin = sqlite3_column_int64(pLookup, 1);
    }
    rc = sqlite3_reset(pLookup);
  }

  if( rc==SQLITE_OK && iOrigin!=0 ){
    rc = sqlite3Fts5IndexContentlessDelete(p->pIndex, iOrigin, iDel);
  }

  return rc;
}

/*
** Insert a record into the %_docsize table. Specifically, do:
**
**   INSERT OR REPLACE INTO %_docsize(id, sz) VALUES(iRowid, pBuf);
**
** If there is no %_docsize table (as happens if the columnsize=0 option
** is specified when the FTS5 table is created), this function is a no-op.
*/
static int fts5StorageInsertDocsize(
  Fts5Storage *p,                 /* Storage module to write to */
  i64 iRowid,                     /* id value */
  Fts5Buffer *pBuf                /* sz value */
){
  int rc = SQLITE_OK;
  if( p->pConfig->bColumnsize ){
    sqlite3_stmt *pReplace = 0;
    rc = fts5StorageGetStmt(p, FTS5_STMT_REPLACE_DOCSIZE, &pReplace, 0);
    if( rc==SQLITE_OK ){
      sqlite3_bind_int64(pReplace, 1, iRowid);
      if( p->pConfig->bContentlessDelete ){
        i64 iOrigin = 0;
        rc = sqlite3Fts5IndexGetOrigin(p->pIndex, &iOrigin);
        sqlite3_bind_int64(pReplace, 3, iOrigin);
      }
    }
    if( rc==SQLITE_OK ){
      sqlite3_bind_blob(pReplace, 2, pBuf->p, pBuf->n, SQLITE_STATIC);
      sqlite3_step(pReplace);
      rc = sqlite3_reset(pReplace);
      sqlite3_bind_null(pReplace, 2);
    }
  }
  return rc;
}

/*
** Load the contents of the "averages" record from disk into the 
** p->nTotalRow and p->aTotalSize[] variables. If successful, and if
** argument bCache is true, set the p->bTotalsValid flag to indicate
** that the contents of aTotalSize[] and nTotalRow are valid until
** further notice.
**
** Return SQLITE_OK if successful, or an SQLite error code if an error
** occurs.
*/
static int fts5StorageLoadTotals(Fts5Storage *p, int bCache){
  int rc = SQLITE_OK;
  if( p->bTotalsValid==0 ){
    rc = sqlite3Fts5IndexGetAverages(p->pIndex, &p->nTotalRow, p->aTotalSize);
    p->bTotalsValid = bCache;
  }
  return rc;
}

/*
** Store the current contents of the p->nTotalRow and p->aTotalSize[] 
** variables in the "averages" record on disk.
**
** Return SQLITE_OK if successful, or an SQLite error code if an error
** occurs.
*/
static int fts5StorageSaveTotals(Fts5Storage *p){
  int nCol = p->pConfig->nCol;
  int i;
  Fts5Buffer buf;
  int rc = SQLITE_OK;
  memset(&buf, 0, sizeof(buf));

  sqlite3Fts5BufferAppendVarint(&rc, &buf, p->nTotalRow);
  for(i=0; i<nCol; i++){
    sqlite3Fts5BufferAppendVarint(&rc, &buf, p->aTotalSize[i]);
  }
  if( rc==SQLITE_OK ){
    rc = sqlite3Fts5IndexSetAverages(p->pIndex, buf.p, buf.n);
  }
  sqlite3_free(buf.p);

  return rc;
}

/*
** Remove a row from the FTS table.
*/
int sqlite3Fts5StorageDelete(
  Fts5Storage *p,                 /* Storage object */
  i64 iDel,                       /* Rowid to delete from table */
  sqlite3_value **apVal,          /* Optional - values to remove from index */
  int bSaveRow                    /* If true, set pSavedRow for deleted row */
){
  Fts5Config *pConfig = p->pConfig;
  int rc;
  sqlite3_stmt *pDel = 0;

  assert( pConfig->eContent!=FTS5_CONTENT_NORMAL || apVal==0 );
  rc = fts5StorageLoadTotals(p, 1);

  /* Delete the index records */
  if( rc==SQLITE_OK ){
    rc = sqlite3Fts5IndexBeginWrite(p->pIndex, 1, iDel);
  }

  if( rc==SQLITE_OK ){
    if( p->pConfig->bContentlessDelete ){
      rc = fts5StorageContentlessDelete(p, iDel);
    }else{
      rc = fts5StorageDeleteFromIndex(p, iDel, apVal, bSaveRow);
    }
  }

  /* Delete the %_docsize record */
  if( rc==SQLITE_OK && pConfig->bColumnsize ){
    rc = fts5StorageGetStmt(p, FTS5_STMT_DELETE_DOCSIZE, &pDel, 0);
    if( rc==SQLITE_OK ){
      sqlite3_bind_int64(pDel, 1, iDel);
      sqlite3_step(pDel);
      rc = sqlite3_reset(pDel);
    }
  }

  /* Delete the %_content record */
  if( pConfig->eContent==FTS5_CONTENT_NORMAL 
   || pConfig->eContent==FTS5_CONTENT_UNINDEXED 
  ){
    if( rc==SQLITE_OK ){
      rc = fts5StorageGetStmt(p, FTS5_STMT_DELETE_CONTENT, &pDel, 0);
    }
    if( rc==SQLITE_OK ){
      sqlite3_bind_int64(pDel, 1, iDel);
      sqlite3_step(pDel);
      rc = sqlite3_reset(pDel);
    }
  }

  return rc;
}

/*
** Delete all entries in the FTS5 index.
*/
int sqlite3Fts5StorageDeleteAll(Fts5Storage *p){
  Fts5Config *pConfig = p->pConfig;
  int rc;

  p->bTotalsValid = 0;

  /* Delete the contents of the %_data and %_docsize tables. */
  rc = fts5ExecPrintf(pConfig->db, 0,
      "DELETE FROM %Q.'%q_data';" 
      "DELETE FROM %Q.'%q_idx';",
      pConfig->zDb, pConfig->zName,
      pConfig->zDb, pConfig->zName
  );
  if( rc==SQLITE_OK && pConfig->bColumnsize ){
    rc = fts5ExecPrintf(pConfig->db, 0,
        "DELETE FROM %Q.'%q_docsize';", pConfig->zDb, pConfig->zName
    );
  }

  if( rc==SQLITE_OK && pConfig->eContent==FTS5_CONTENT_UNINDEXED ){
    rc = fts5ExecPrintf(pConfig->db, 0,
        "DELETE FROM %Q.'%q_content';", pConfig->zDb, pConfig->zName
    );
  }

  /* Reinitialize the %_data table. This call creates the initial structure
  ** and averages records.  */
  if( rc==SQLITE_OK ){
    rc = sqlite3Fts5IndexReinit(p->pIndex);
  }
  if( rc==SQLITE_OK ){
    rc = sqlite3Fts5StorageConfigValue(p, "version", 0, FTS5_CURRENT_VERSION);
  }
  return rc;
}

int sqlite3Fts5StorageRebuild(Fts5Storage *p){
  Fts5Buffer buf = {0,0,0};
  Fts5Config *pConfig = p->pConfig;
  sqlite3_stmt *pScan = 0;
  Fts5InsertCtx ctx;
  int rc, rc2;

  memset(&ctx, 0, sizeof(Fts5InsertCtx));
  ctx.pStorage = p;
  rc = sqlite3Fts5StorageDeleteAll(p);
  if( rc==SQLITE_OK ){
    rc = fts5StorageLoadTotals(p, 1);
  }

  if( rc==SQLITE_OK ){
    rc = fts5StorageGetStmt(p, FTS5_STMT_SCAN, &pScan, pConfig->pzErrmsg);
  }

  while( rc==SQLITE_OK && SQLITE_ROW==sqlite3_step(pScan) ){
    i64 iRowid = sqlite3_column_int64(pScan, 0);

    sqlite3Fts5BufferZero(&buf);
    rc = sqlite3Fts5IndexBeginWrite(p->pIndex, 0, iRowid);
    for(ctx.iCol=0; rc==SQLITE_OK && ctx.iCol<pConfig->nCol; ctx.iCol++){
      ctx.szCol = 0;
      if( pConfig->abUnindexed[ctx.iCol]==0 ){
        int nText = 0;            /* Size of pText in bytes */
        const char *pText = 0;    /* Pointer to buffer containing text value */
        int nLoc = 0;             /* Size of pLoc in bytes */
        const char *pLoc = 0;     /* Pointer to buffer containing text value */

        sqlite3_value *pVal = sqlite3_column_value(pScan, ctx.iCol+1);
        if( pConfig->eContent==FTS5_CONTENT_EXTERNAL
         && sqlite3Fts5IsLocaleValue(pConfig, pVal)
        ){
          rc = sqlite3Fts5DecodeLocaleValue(pVal, &pText, &nText, &pLoc, &nLoc);
        }else{
          pText = (const char*)sqlite3_value_text(pVal);
          nText = sqlite3_value_bytes(pVal);
          if( pConfig->bLocale ){
            int iCol = ctx.iCol + 1 + pConfig->nCol;
            pLoc = (const char*)sqlite3_column_text(pScan, iCol);
            nLoc = sqlite3_column_bytes(pScan, iCol);
          }
        }

        if( rc==SQLITE_OK ){
          sqlite3Fts5SetLocale(pConfig, pLoc, nLoc);
          rc = sqlite3Fts5Tokenize(pConfig, 
              FTS5_TOKENIZE_DOCUMENT,
              pText, nText,
              (void*)&ctx,
              fts5StorageInsertCallback
          );
          sqlite3Fts5ClearLocale(pConfig);
        }
      }
      sqlite3Fts5BufferAppendVarint(&rc, &buf, ctx.szCol);
      p->aTotalSize[ctx.iCol] += (i64)ctx.szCol;
    }
    p->nTotalRow++;

    if( rc==SQLITE_OK ){
      rc = fts5StorageInsertDocsize(p, iRowid, &buf);
    }
  }
  sqlite3_free(buf.p);
  rc2 = sqlite3_reset(pScan);
  if( rc==SQLITE_OK ) rc = rc2;

  /* Write the averages record */
  if( rc==SQLITE_OK ){
    rc = fts5StorageSaveTotals(p);
  }
  return rc;
}

int sqlite3Fts5StorageOptimize(Fts5Storage *p){
  return sqlite3Fts5IndexOptimize(p->pIndex);
}

int sqlite3Fts5StorageMerge(Fts5Storage *p, int nMerge){
  return sqlite3Fts5IndexMerge(p->pIndex, nMerge);
}

int sqlite3Fts5StorageReset(Fts5Storage *p){
  return sqlite3Fts5IndexReset(p->pIndex);
}

/*
** Allocate a new rowid. This is used for "external content" tables when
** a NULL value is inserted into the rowid column. The new rowid is allocated
** by inserting a dummy row into the %_docsize table. The dummy will be
** overwritten later.
**
** If the %_docsize table does not exist, SQLITE_MISMATCH is returned. In
** this case the user is required to provide a rowid explicitly.
*/
static int fts5StorageNewRowid(Fts5Storage *p, i64 *piRowid){
  int rc = SQLITE_MISMATCH;
  if( p->pConfig->bColumnsize ){
    sqlite3_stmt *pReplace = 0;
    rc = fts5StorageGetStmt(p, FTS5_STMT_REPLACE_DOCSIZE, &pReplace, 0);
    if( rc==SQLITE_OK ){
      sqlite3_bind_null(pReplace, 1);
      sqlite3_bind_null(pReplace, 2);
      sqlite3_step(pReplace);
      rc = sqlite3_reset(pReplace);
    }
    if( rc==SQLITE_OK ){
      *piRowid = sqlite3_last_insert_rowid(p->pConfig->db);
    }
  }
  return rc;
}

/*
** Insert a new row into the FTS content table.
*/
int sqlite3Fts5StorageContentInsert(
  Fts5Storage *p, 
  sqlite3_value **apVal, 
  i64 *piRowid
){
  Fts5Config *pConfig = p->pConfig;
  int rc = SQLITE_OK;

  /* Insert the new row into the %_content table. */
  if( pConfig->eContent!=FTS5_CONTENT_NORMAL 
   && pConfig->eContent!=FTS5_CONTENT_UNINDEXED
  ){
    if( sqlite3_value_type(apVal[1])==SQLITE_INTEGER ){
      *piRowid = sqlite3_value_int64(apVal[1]);
    }else{
      rc = fts5StorageNewRowid(p, piRowid);
    }
  }else{
    sqlite3_stmt *pInsert = 0;    /* Statement to write %_content table */
    int i;                        /* Counter variable */
    int nIndexed = 0;             /* Number indexed columns seen */
    rc = fts5StorageGetStmt(p, FTS5_STMT_INSERT_CONTENT, &pInsert, 0);
<<<<<<< HEAD
    for(i=1; rc==SQLITE_OK && i<=pConfig->nCol+1; i++){
      if( i==1 
       || pConfig->eContent==FTS5_CONTENT_NORMAL 
       || pConfig->abUnindexed[i-2] 
      ){
        sqlite3_value *pVal = apVal[i];
        if( sqlite3_value_nochange(pVal) && p->pSavedRow ){
          /* This is an UPDATE statement, and column (i-2) was not modified.
          ** Retrieve the value from Fts5Storage.pSavedRow instead. */
          pVal = sqlite3_column_value(p->pSavedRow, i-1);
        }else if( sqlite3_value_subtype(pVal)==FTS5_LOCALE_SUBTYPE ){
          assert( pConfig->bLocale );
          assert( i>1 );
          if( pConfig->abUnindexed[i-2] ){
            /* At attempt to insert an fts5_locale() value into an UNINDEXED
            ** column. Strip the locale away and just bind the text.  */
            const char *pText = 0;
            int nText = 0;
            rc = sqlite3Fts5ExtractText(pConfig, pVal, 0, 0, &pText, &nText);
            sqlite3_bind_text(pInsert, i, pText, nText, SQLITE_TRANSIENT);
          }else{
            const u8 *pBlob = (const u8*)sqlite3_value_blob(pVal);
            int nBlob = sqlite3_value_bytes(pVal);
            assert( nBlob>4 );
            sqlite3_bind_blob(pInsert, i, pBlob+4, nBlob-4, SQLITE_TRANSIENT);
          }
          continue;
        }
  
        rc = sqlite3_bind_value(pInsert, i, pVal);
=======
    if( pInsert ) sqlite3_clear_bindings(pInsert);

    /* Bind the rowid value */
    sqlite3_bind_value(pInsert, 1, apVal[1]);

    /* Loop through values for user-defined columns. i=2 is the leftmost
    ** user-defined column. As is column 1 of pSavedRow.  */
    for(i=2; rc==SQLITE_OK && i<=pConfig->nCol+1; i++){
      int bUnindexed = pConfig->abUnindexed[i-2];
      sqlite3_value *pVal = apVal[i];

      nIndexed += !bUnindexed;
      if( sqlite3_value_nochange(pVal) && p->pSavedRow ){
        /* This is an UPDATE statement, and column (i-2) was not modified.
        ** Retrieve the value from Fts5Storage.pSavedRow instead. */
        pVal = sqlite3_column_value(p->pSavedRow, i-1);
        if( pConfig->bLocale && bUnindexed==0 ){
          sqlite3_bind_value(pInsert, pConfig->nCol + 1 + nIndexed,
              sqlite3_column_value(p->pSavedRow, pConfig->nCol + i - 1)
          );
        }
      }else if( sqlite3Fts5IsLocaleValue(pConfig, pVal) ){
        const char *pText = 0;
        const char *pLoc = 0;
        int nText = 0;
        int nLoc = 0;
        assert( pConfig->bLocale );

        rc = sqlite3Fts5DecodeLocaleValue(pVal, &pText, &nText, &pLoc, &nLoc);
        if( rc==SQLITE_OK ){
          sqlite3_bind_text(pInsert, i, pText, nText, SQLITE_TRANSIENT);
          if( bUnindexed==0 ){
            int iLoc = pConfig->nCol + 1 + nIndexed;
            sqlite3_bind_text(pInsert, iLoc, pLoc, nLoc, SQLITE_TRANSIENT);
          }
        }

        continue;
>>>>>>> e92f8e56
      }
    }
    if( rc==SQLITE_OK ){
      sqlite3_step(pInsert);
      rc = sqlite3_reset(pInsert);
    }
    *piRowid = sqlite3_last_insert_rowid(pConfig->db);
  }

  return rc;
}

/*
** Insert new entries into the FTS index and %_docsize table.
*/
int sqlite3Fts5StorageIndexInsert(
  Fts5Storage *p, 
  sqlite3_value **apVal, 
  i64 iRowid
){
  Fts5Config *pConfig = p->pConfig;
  int rc = SQLITE_OK;             /* Return code */
  Fts5InsertCtx ctx;              /* Tokenization callback context object */
  Fts5Buffer buf;                 /* Buffer used to build up %_docsize blob */

  memset(&buf, 0, sizeof(Fts5Buffer));
  ctx.pStorage = p;
  rc = fts5StorageLoadTotals(p, 1);

  if( rc==SQLITE_OK ){
    rc = sqlite3Fts5IndexBeginWrite(p->pIndex, 0, iRowid);
  }
  for(ctx.iCol=0; rc==SQLITE_OK && ctx.iCol<pConfig->nCol; ctx.iCol++){
    ctx.szCol = 0;
    if( pConfig->abUnindexed[ctx.iCol]==0 ){
      int nText = 0;              /* Size of pText in bytes */
      const char *pText = 0;      /* Pointer to buffer containing text value */
      int nLoc = 0;               /* Size of pText in bytes */
      const char *pLoc = 0;       /* Pointer to buffer containing text value */

      sqlite3_value *pVal = apVal[ctx.iCol+2];
      if( p->pSavedRow && sqlite3_value_nochange(pVal) ){
        pVal = sqlite3_column_value(p->pSavedRow, ctx.iCol+1);
        if( pConfig->eContent==FTS5_CONTENT_NORMAL && pConfig->bLocale ){
          int iCol = ctx.iCol + 1 + pConfig->nCol;
          pLoc = (const char*)sqlite3_column_text(p->pSavedRow, iCol);
          nLoc = sqlite3_column_bytes(p->pSavedRow, iCol);
        }
      }else{
        pVal = apVal[ctx.iCol+2];
      }

      if( pConfig->bLocale && sqlite3Fts5IsLocaleValue(pConfig, pVal) ){
        rc = sqlite3Fts5DecodeLocaleValue(pVal, &pText, &nText, &pLoc, &nLoc);
      }else{
        pText = (const char*)sqlite3_value_text(pVal);
        nText = sqlite3_value_bytes(pVal);
      }

      if( rc==SQLITE_OK ){
        sqlite3Fts5SetLocale(pConfig, pLoc, nLoc);
        rc = sqlite3Fts5Tokenize(pConfig, 
            FTS5_TOKENIZE_DOCUMENT, pText, nText, (void*)&ctx,
            fts5StorageInsertCallback
        );
        sqlite3Fts5ClearLocale(pConfig);
      }
    }
    sqlite3Fts5BufferAppendVarint(&rc, &buf, ctx.szCol);
    p->aTotalSize[ctx.iCol] += (i64)ctx.szCol;
  }
  p->nTotalRow++;

  /* Write the %_docsize record */
  if( rc==SQLITE_OK ){
    rc = fts5StorageInsertDocsize(p, iRowid, &buf);
  }
  sqlite3_free(buf.p);

  return rc;
}

static int fts5StorageCount(Fts5Storage *p, const char *zSuffix, i64 *pnRow){
  Fts5Config *pConfig = p->pConfig;
  char *zSql;
  int rc;

  zSql = sqlite3_mprintf("SELECT count(*) FROM %Q.'%q_%s'", 
      pConfig->zDb, pConfig->zName, zSuffix
  );
  if( zSql==0 ){
    rc = SQLITE_NOMEM;
  }else{
    sqlite3_stmt *pCnt = 0;
    rc = sqlite3_prepare_v2(pConfig->db, zSql, -1, &pCnt, 0);
    if( rc==SQLITE_OK ){
      if( SQLITE_ROW==sqlite3_step(pCnt) ){
        *pnRow = sqlite3_column_int64(pCnt, 0);
      }
      rc = sqlite3_finalize(pCnt);
    }
  }

  sqlite3_free(zSql);
  return rc;
}

/*
** Context object used by sqlite3Fts5StorageIntegrity().
*/
typedef struct Fts5IntegrityCtx Fts5IntegrityCtx;
struct Fts5IntegrityCtx {
  i64 iRowid;
  int iCol;
  int szCol;
  u64 cksum;
  Fts5Termset *pTermset;
  Fts5Config *pConfig;
};


/*
** Tokenization callback used by integrity check.
*/
static int fts5StorageIntegrityCallback(
  void *pContext,                 /* Pointer to Fts5IntegrityCtx object */
  int tflags,
  const char *pToken,             /* Buffer containing token */
  int nToken,                     /* Size of token in bytes */
  int iUnused1,                   /* Start offset of token */
  int iUnused2                    /* End offset of token */
){
  Fts5IntegrityCtx *pCtx = (Fts5IntegrityCtx*)pContext;
  Fts5Termset *pTermset = pCtx->pTermset;
  int bPresent;
  int ii;
  int rc = SQLITE_OK;
  int iPos;
  int iCol;

  UNUSED_PARAM2(iUnused1, iUnused2);
  if( nToken>FTS5_MAX_TOKEN_SIZE ) nToken = FTS5_MAX_TOKEN_SIZE;

  if( (tflags & FTS5_TOKEN_COLOCATED)==0 || pCtx->szCol==0 ){
    pCtx->szCol++;
  }

  switch( pCtx->pConfig->eDetail ){
    case FTS5_DETAIL_FULL:
      iPos = pCtx->szCol-1;
      iCol = pCtx->iCol;
      break;

    case FTS5_DETAIL_COLUMNS:
      iPos = pCtx->iCol;
      iCol = 0;
      break;

    default:
      assert( pCtx->pConfig->eDetail==FTS5_DETAIL_NONE );
      iPos = 0;
      iCol = 0;
      break;
  }

  rc = sqlite3Fts5TermsetAdd(pTermset, 0, pToken, nToken, &bPresent);
  if( rc==SQLITE_OK && bPresent==0 ){
    pCtx->cksum ^= sqlite3Fts5IndexEntryCksum(
        pCtx->iRowid, iCol, iPos, 0, pToken, nToken
    );
  }

  for(ii=0; rc==SQLITE_OK && ii<pCtx->pConfig->nPrefix; ii++){
    const int nChar = pCtx->pConfig->aPrefix[ii];
    int nByte = sqlite3Fts5IndexCharlenToBytelen(pToken, nToken, nChar);
    if( nByte ){
      rc = sqlite3Fts5TermsetAdd(pTermset, ii+1, pToken, nByte, &bPresent);
      if( bPresent==0 ){
        pCtx->cksum ^= sqlite3Fts5IndexEntryCksum(
            pCtx->iRowid, iCol, iPos, ii+1, pToken, nByte
        );
      }
    }
  }

  return rc;
}

/*
** Check that the contents of the FTS index match that of the %_content
** table. Return SQLITE_OK if they do, or SQLITE_CORRUPT if not. Return
** some other SQLite error code if an error occurs while attempting to
** determine this.
*/
int sqlite3Fts5StorageIntegrity(Fts5Storage *p, int iArg){
  Fts5Config *pConfig = p->pConfig;
  int rc = SQLITE_OK;             /* Return code */
  int *aColSize;                  /* Array of size pConfig->nCol */
  i64 *aTotalSize;                /* Array of size pConfig->nCol */
  Fts5IntegrityCtx ctx;
  sqlite3_stmt *pScan;
  int bUseCksum;

  memset(&ctx, 0, sizeof(Fts5IntegrityCtx));
  ctx.pConfig = p->pConfig;
  aTotalSize = (i64*)sqlite3_malloc64(pConfig->nCol*(sizeof(int)+sizeof(i64)));
  if( !aTotalSize ) return SQLITE_NOMEM;
  aColSize = (int*)&aTotalSize[pConfig->nCol];
  memset(aTotalSize, 0, sizeof(i64) * pConfig->nCol);

  bUseCksum = (pConfig->eContent==FTS5_CONTENT_NORMAL
           || (pConfig->eContent==FTS5_CONTENT_EXTERNAL && iArg)
  );
  if( bUseCksum ){
    /* Generate the expected index checksum based on the contents of the
    ** %_content table. This block stores the checksum in ctx.cksum. */
    rc = fts5StorageGetStmt(p, FTS5_STMT_SCAN, &pScan, 0);
    if( rc==SQLITE_OK ){
      int rc2;
      while( SQLITE_ROW==sqlite3_step(pScan) ){
        int i;
        ctx.iRowid = sqlite3_column_int64(pScan, 0);
        ctx.szCol = 0;
        if( pConfig->bColumnsize ){
          rc = sqlite3Fts5StorageDocsize(p, ctx.iRowid, aColSize);
        }
        if( rc==SQLITE_OK && pConfig->eDetail==FTS5_DETAIL_NONE ){
          rc = sqlite3Fts5TermsetNew(&ctx.pTermset);
        }
        for(i=0; rc==SQLITE_OK && i<pConfig->nCol; i++){
          if( pConfig->abUnindexed[i]==0 ){
            const char *pText = 0;
            int nText = 0;
            const char *pLoc = 0;
            int nLoc = 0;
            sqlite3_value *pVal = sqlite3_column_value(pScan, i+1);

            if( pConfig->eContent==FTS5_CONTENT_EXTERNAL 
             && sqlite3Fts5IsLocaleValue(pConfig, pVal)
            ){
              rc = sqlite3Fts5DecodeLocaleValue(
                  pVal, &pText, &nText, &pLoc, &nLoc
              );
            }else{
              if( pConfig->eContent==FTS5_CONTENT_NORMAL && pConfig->bLocale ){
                int iCol = i + 1 + pConfig->nCol;
                pLoc = (const char*)sqlite3_column_text(pScan, iCol);
                nLoc = sqlite3_column_bytes(pScan, iCol);
              }
              pText = (const char*)sqlite3_value_text(pVal);
              nText = sqlite3_value_bytes(pVal);
            }

            ctx.iCol = i;
            ctx.szCol = 0;

            if( rc==SQLITE_OK && pConfig->eDetail==FTS5_DETAIL_COLUMNS ){
              rc = sqlite3Fts5TermsetNew(&ctx.pTermset);
            }

            if( rc==SQLITE_OK ){
              sqlite3Fts5SetLocale(pConfig, pLoc, nLoc);
              rc = sqlite3Fts5Tokenize(pConfig, 
                  FTS5_TOKENIZE_DOCUMENT,
                  pText, nText,
                  (void*)&ctx,
                  fts5StorageIntegrityCallback
              );
              sqlite3Fts5ClearLocale(pConfig);
            }

            /* If this is not a columnsize=0 database, check that the number
            ** of tokens in the value matches the aColSize[] value read from
            ** the %_docsize table.  */
            if( rc==SQLITE_OK 
             && pConfig->bColumnsize 
             && ctx.szCol!=aColSize[i] 
            ){
              rc = FTS5_CORRUPT;
            }
            aTotalSize[i] += ctx.szCol;
            if( pConfig->eDetail==FTS5_DETAIL_COLUMNS ){
              sqlite3Fts5TermsetFree(ctx.pTermset);
              ctx.pTermset = 0;
            }
          }
        }
        sqlite3Fts5TermsetFree(ctx.pTermset);
        ctx.pTermset = 0;
  
        if( rc!=SQLITE_OK ) break;
      }
      rc2 = sqlite3_reset(pScan);
      if( rc==SQLITE_OK ) rc = rc2;
    }

    /* Test that the "totals" (sometimes called "averages") record looks Ok */
    if( rc==SQLITE_OK ){
      int i;
      rc = fts5StorageLoadTotals(p, 0);
      for(i=0; rc==SQLITE_OK && i<pConfig->nCol; i++){
        if( p->aTotalSize[i]!=aTotalSize[i] ) rc = FTS5_CORRUPT;
      }
    }

    /* Check that the %_docsize and %_content tables contain the expected
    ** number of rows.  */
    if( rc==SQLITE_OK && pConfig->eContent==FTS5_CONTENT_NORMAL ){
      i64 nRow = 0;
      rc = fts5StorageCount(p, "content", &nRow);
      if( rc==SQLITE_OK && nRow!=p->nTotalRow ) rc = FTS5_CORRUPT;
    }
    if( rc==SQLITE_OK && pConfig->bColumnsize ){
      i64 nRow = 0;
      rc = fts5StorageCount(p, "docsize", &nRow);
      if( rc==SQLITE_OK && nRow!=p->nTotalRow ) rc = FTS5_CORRUPT;
    }
  }

  /* Pass the expected checksum down to the FTS index module. It will
  ** verify, amongst other things, that it matches the checksum generated by
  ** inspecting the index itself.  */
  if( rc==SQLITE_OK ){
    rc = sqlite3Fts5IndexIntegrityCheck(p->pIndex, ctx.cksum, bUseCksum);
  }

  sqlite3_free(aTotalSize);
  return rc;
}

/*
** Obtain an SQLite statement handle that may be used to read data from the
** %_content table.
*/
int sqlite3Fts5StorageStmt(
  Fts5Storage *p, 
  int eStmt, 
  sqlite3_stmt **pp, 
  char **pzErrMsg
){
  int rc;
  assert( eStmt==FTS5_STMT_SCAN_ASC 
       || eStmt==FTS5_STMT_SCAN_DESC
       || eStmt==FTS5_STMT_LOOKUP
  );
  rc = fts5StorageGetStmt(p, eStmt, pp, pzErrMsg);
  if( rc==SQLITE_OK ){
    assert( p->aStmt[eStmt]==*pp );
    p->aStmt[eStmt] = 0;
  }
  return rc;
}

/*
** Release an SQLite statement handle obtained via an earlier call to
** sqlite3Fts5StorageStmt(). The eStmt parameter passed to this function
** must match that passed to the sqlite3Fts5StorageStmt() call.
*/
void sqlite3Fts5StorageStmtRelease(
  Fts5Storage *p, 
  int eStmt, 
  sqlite3_stmt *pStmt
){
  assert( eStmt==FTS5_STMT_SCAN_ASC
       || eStmt==FTS5_STMT_SCAN_DESC
       || eStmt==FTS5_STMT_LOOKUP
  );
  if( p->aStmt[eStmt]==0 ){
    sqlite3_reset(pStmt);
    p->aStmt[eStmt] = pStmt;
  }else{
    sqlite3_finalize(pStmt);
  }
}

static int fts5StorageDecodeSizeArray(
  int *aCol, int nCol,            /* Array to populate */
  const u8 *aBlob, int nBlob      /* Record to read varints from */
){
  int i;
  int iOff = 0;
  for(i=0; i<nCol; i++){
    if( iOff>=nBlob ) return 1;
    iOff += fts5GetVarint32(&aBlob[iOff], aCol[i]);
  }
  return (iOff!=nBlob);
}

/*
** Argument aCol points to an array of integers containing one entry for
** each table column. This function reads the %_docsize record for the
** specified rowid and populates aCol[] with the results.
**
** An SQLite error code is returned if an error occurs, or SQLITE_OK
** otherwise.
*/
int sqlite3Fts5StorageDocsize(Fts5Storage *p, i64 iRowid, int *aCol){
  int nCol = p->pConfig->nCol;    /* Number of user columns in table */
  sqlite3_stmt *pLookup = 0;      /* Statement to query %_docsize */
  int rc;                         /* Return Code */

  assert( p->pConfig->bColumnsize );
  rc = fts5StorageGetStmt(p, FTS5_STMT_LOOKUP_DOCSIZE, &pLookup, 0);
  if( pLookup ){
    int bCorrupt = 1;
    assert( rc==SQLITE_OK );
    sqlite3_bind_int64(pLookup, 1, iRowid);
    if( SQLITE_ROW==sqlite3_step(pLookup) ){
      const u8 *aBlob = sqlite3_column_blob(pLookup, 0);
      int nBlob = sqlite3_column_bytes(pLookup, 0);
      if( 0==fts5StorageDecodeSizeArray(aCol, nCol, aBlob, nBlob) ){
        bCorrupt = 0;
      }
    }
    rc = sqlite3_reset(pLookup);
    if( bCorrupt && rc==SQLITE_OK ){
      rc = FTS5_CORRUPT;
    }
  }else{
    assert( rc!=SQLITE_OK );
  }

  return rc;
}

int sqlite3Fts5StorageSize(Fts5Storage *p, int iCol, i64 *pnToken){
  int rc = fts5StorageLoadTotals(p, 0);
  if( rc==SQLITE_OK ){
    *pnToken = 0;
    if( iCol<0 ){
      int i;
      for(i=0; i<p->pConfig->nCol; i++){
        *pnToken += p->aTotalSize[i];
      }
    }else if( iCol<p->pConfig->nCol ){
      *pnToken = p->aTotalSize[iCol];
    }else{
      rc = SQLITE_RANGE;
    }
  }
  return rc;
}

int sqlite3Fts5StorageRowCount(Fts5Storage *p, i64 *pnRow){
  int rc = fts5StorageLoadTotals(p, 0);
  if( rc==SQLITE_OK ){
    /* nTotalRow being zero does not necessarily indicate a corrupt 
    ** database - it might be that the FTS5 table really does contain zero
    ** rows. However this function is only called from the xRowCount() API,
    ** and there is no way for that API to be invoked if the table contains
    ** no rows. Hence the FTS5_CORRUPT return.  */
    *pnRow = p->nTotalRow;
    if( p->nTotalRow<=0 ) rc = FTS5_CORRUPT;
  }
  return rc;
}

/*
** Flush any data currently held in-memory to disk.
*/
int sqlite3Fts5StorageSync(Fts5Storage *p){
  int rc = SQLITE_OK;
  i64 iLastRowid = sqlite3_last_insert_rowid(p->pConfig->db);
  if( p->bTotalsValid ){
    rc = fts5StorageSaveTotals(p);
    if( rc==SQLITE_OK ){
      p->bTotalsValid = 0;
    }
  }
  if( rc==SQLITE_OK ){
    rc = sqlite3Fts5IndexSync(p->pIndex);
  }
  sqlite3_set_last_insert_rowid(p->pConfig->db, iLastRowid);
  return rc;
}

int sqlite3Fts5StorageRollback(Fts5Storage *p){
  p->bTotalsValid = 0;
  return sqlite3Fts5IndexRollback(p->pIndex);
}

int sqlite3Fts5StorageConfigValue(
  Fts5Storage *p, 
  const char *z,
  sqlite3_value *pVal,
  int iVal
){
  sqlite3_stmt *pReplace = 0;
  int rc = fts5StorageGetStmt(p, FTS5_STMT_REPLACE_CONFIG, &pReplace, 0);
  if( rc==SQLITE_OK ){
    sqlite3_bind_text(pReplace, 1, z, -1, SQLITE_STATIC);
    if( pVal ){
      sqlite3_bind_value(pReplace, 2, pVal);
    }else{
      sqlite3_bind_int(pReplace, 2, iVal);
    }
    sqlite3_step(pReplace);
    rc = sqlite3_reset(pReplace);
    sqlite3_bind_null(pReplace, 1);
  }
  if( rc==SQLITE_OK && pVal ){
    int iNew = p->pConfig->iCookie + 1;
    rc = sqlite3Fts5IndexSetCookie(p->pIndex, iNew);
    if( rc==SQLITE_OK ){
      p->pConfig->iCookie = iNew;
    }
  }
  return rc;
}<|MERGE_RESOLUTION|>--- conflicted
+++ resolved
@@ -74,30 +74,6 @@
 #define FTS5_STMT_SCAN           11
 
 /*
-** Return a pointer to a buffer obtained from sqlite3_malloc() that contains
-** nBind comma-separated question marks. e.g. if nBind is passed 5, this 
-** function returns "?,?,?,?,?".
-**
-** If *pRc is not SQLITE_OK when this function is called, it is a no-op and
-** NULL is returned immediately. Or, if the attempt to malloc a buffer
-** fails, then *pRc is set to SQLITE_NOMEM and NULL is returned. Otherwise,
-** if it is SQLITE_OK when this function is called and the malloc() succeeds,
-** *pRc is left unchanged.
-*/
-static char *fts5BindingsList(int *pRc, int nBind){
-  char *zBind = sqlite3Fts5MallocZero(pRc, 1 + nBind*2);
-  if( zBind ){
-    int ii;
-    for(ii=0; ii<nBind; ii++){
-      zBind[ii*2] = '?';
-      zBind[ii*2 + 1] = ',';
-    }
-    zBind[ii*2-1] = '\0';
-  }
-  return zBind;
-}
-
-/*
 ** Prepare the two insert statements - Fts5Storage.pInsertContent and
 ** Fts5Storage.pInsertDocsize - if they have not already been prepared.
 ** Return SQLITE_OK if successful, or an SQLite error code if an error
@@ -165,10 +141,7 @@
         );
         break;
 
-<<<<<<< HEAD
-      case FTS5_STMT_INSERT_CONTENT: 
-      case FTS5_STMT_REPLACE_CONTENT: {
-        int nCol = pC->nCol + 1;
+      case FTS5_STMT_INSERT_CONTENT: {
         char *zBind = 0;
         int i;
 
@@ -176,28 +149,24 @@
              || pC->eContent==FTS5_CONTENT_UNINDEXED 
         );
 
-        for(i=0; rc==SQLITE_OK && i<nCol; i++){
+        /* Add bindings for the "c*" columns - those that store the actual
+        ** table content. If eContent==NORMAL, then there is one binding
+        ** for each column. Or, if eContent==UNINDEXED, then there are only
+        ** bindings for the UNINDEXED columns. */
+        for(i=0; rc==SQLITE_OK && i<(pC->nCol+1); i++){
           if( !i || pC->eContent==FTS5_CONTENT_NORMAL || pC->abUnindexed[i-1] ){
             zBind = sqlite3Fts5Mprintf(&rc, "%z%s?%d", zBind, zBind?",":"",i+1);
           }
-=======
-      case FTS5_STMT_INSERT_CONTENT: {
-        int nCol = 0;
-        char *zBind;
-        int i;
-
-        nCol = 1 + pC->nCol;
-        if( pC->bLocale ){
-          for(i=0; i<pC->nCol; i++){
-            if( pC->abUnindexed[i]==0 ) nCol++;
+        }
+
+        /* Add bindings for any "l*" columns. Only non-UNINDEXED columns
+        ** require these.  */
+        if( pC->bLocale && pC->eContent==FTS5_CONTENT_NORMAL ){
+          for(i=0; rc==SQLITE_OK && i<pC->nCol; i++){
+            if( pC->abUnindexed[i]==0 ){
+              zBind = sqlite3Fts5Mprintf(&rc, "%z,?%d", zBind, pC->nCol+i+2);
+            }
           }
-        }
-
-        zBind = fts5BindingsList(&rc, nCol);
-        if( zBind ){
-          zSql = sqlite3_mprintf(azStmt[eStmt], pC->zDb, pC->zName, zBind);
-          sqlite3_free(zBind);
->>>>>>> e92f8e56
         }
 
         zSql = sqlite3Fts5Mprintf(&rc, azStmt[eStmt], pC->zDb, pC->zName,zBind);
@@ -979,40 +948,7 @@
   }else{
     sqlite3_stmt *pInsert = 0;    /* Statement to write %_content table */
     int i;                        /* Counter variable */
-    int nIndexed = 0;             /* Number indexed columns seen */
     rc = fts5StorageGetStmt(p, FTS5_STMT_INSERT_CONTENT, &pInsert, 0);
-<<<<<<< HEAD
-    for(i=1; rc==SQLITE_OK && i<=pConfig->nCol+1; i++){
-      if( i==1 
-       || pConfig->eContent==FTS5_CONTENT_NORMAL 
-       || pConfig->abUnindexed[i-2] 
-      ){
-        sqlite3_value *pVal = apVal[i];
-        if( sqlite3_value_nochange(pVal) && p->pSavedRow ){
-          /* This is an UPDATE statement, and column (i-2) was not modified.
-          ** Retrieve the value from Fts5Storage.pSavedRow instead. */
-          pVal = sqlite3_column_value(p->pSavedRow, i-1);
-        }else if( sqlite3_value_subtype(pVal)==FTS5_LOCALE_SUBTYPE ){
-          assert( pConfig->bLocale );
-          assert( i>1 );
-          if( pConfig->abUnindexed[i-2] ){
-            /* At attempt to insert an fts5_locale() value into an UNINDEXED
-            ** column. Strip the locale away and just bind the text.  */
-            const char *pText = 0;
-            int nText = 0;
-            rc = sqlite3Fts5ExtractText(pConfig, pVal, 0, 0, &pText, &nText);
-            sqlite3_bind_text(pInsert, i, pText, nText, SQLITE_TRANSIENT);
-          }else{
-            const u8 *pBlob = (const u8*)sqlite3_value_blob(pVal);
-            int nBlob = sqlite3_value_bytes(pVal);
-            assert( nBlob>4 );
-            sqlite3_bind_blob(pInsert, i, pBlob+4, nBlob-4, SQLITE_TRANSIENT);
-          }
-          continue;
-        }
-  
-        rc = sqlite3_bind_value(pInsert, i, pVal);
-=======
     if( pInsert ) sqlite3_clear_bindings(pInsert);
 
     /* Bind the rowid value */
@@ -1022,36 +958,38 @@
     ** user-defined column. As is column 1 of pSavedRow.  */
     for(i=2; rc==SQLITE_OK && i<=pConfig->nCol+1; i++){
       int bUnindexed = pConfig->abUnindexed[i-2];
-      sqlite3_value *pVal = apVal[i];
-
-      nIndexed += !bUnindexed;
-      if( sqlite3_value_nochange(pVal) && p->pSavedRow ){
-        /* This is an UPDATE statement, and column (i-2) was not modified.
-        ** Retrieve the value from Fts5Storage.pSavedRow instead. */
-        pVal = sqlite3_column_value(p->pSavedRow, i-1);
-        if( pConfig->bLocale && bUnindexed==0 ){
-          sqlite3_bind_value(pInsert, pConfig->nCol + 1 + nIndexed,
-              sqlite3_column_value(p->pSavedRow, pConfig->nCol + i - 1)
-          );
+      if( pConfig->eContent==FTS5_CONTENT_NORMAL || bUnindexed ){
+        sqlite3_value *pVal = apVal[i];
+
+        if( sqlite3_value_nochange(pVal) && p->pSavedRow ){
+          /* This is an UPDATE statement, and user-defined column (i-2) was not
+          ** modified.  Retrieve the value from Fts5Storage.pSavedRow.  */
+          pVal = sqlite3_column_value(p->pSavedRow, i-1);
+          if( pConfig->bLocale && bUnindexed==0 ){
+            sqlite3_bind_value(pInsert, pConfig->nCol + i,
+                sqlite3_column_value(p->pSavedRow, pConfig->nCol + i - 1)
+            );
+          }
+        }else if( sqlite3Fts5IsLocaleValue(pConfig, pVal) ){
+          const char *pText = 0;
+          const char *pLoc = 0;
+          int nText = 0;
+          int nLoc = 0;
+          assert( pConfig->bLocale );
+
+          rc = sqlite3Fts5DecodeLocaleValue(pVal, &pText, &nText, &pLoc, &nLoc);
+          if( rc==SQLITE_OK ){
+            sqlite3_bind_text(pInsert, i, pText, nText, SQLITE_TRANSIENT);
+            if( bUnindexed==0 ){
+              int iLoc = pConfig->nCol + i;
+              sqlite3_bind_text(pInsert, iLoc, pLoc, nLoc, SQLITE_TRANSIENT);
+            }
+          }
+
+          continue;
         }
-      }else if( sqlite3Fts5IsLocaleValue(pConfig, pVal) ){
-        const char *pText = 0;
-        const char *pLoc = 0;
-        int nText = 0;
-        int nLoc = 0;
-        assert( pConfig->bLocale );
-
-        rc = sqlite3Fts5DecodeLocaleValue(pVal, &pText, &nText, &pLoc, &nLoc);
-        if( rc==SQLITE_OK ){
-          sqlite3_bind_text(pInsert, i, pText, nText, SQLITE_TRANSIENT);
-          if( bUnindexed==0 ){
-            int iLoc = pConfig->nCol + 1 + nIndexed;
-            sqlite3_bind_text(pInsert, iLoc, pLoc, nLoc, SQLITE_TRANSIENT);
-          }
-        }
-
-        continue;
->>>>>>> e92f8e56
+
+        rc = sqlite3_bind_value(pInsert, i, pVal);
       }
     }
     if( rc==SQLITE_OK ){
