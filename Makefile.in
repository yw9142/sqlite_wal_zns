--- conflicted
+++ resolved
@@ -28,14 +28,10 @@
 # are provide so that these aspects of the build process can be changed
 # on the "make" command-line.  Ex:  "make CC=clang CFLAGS=-fsanitize=undefined"
 #
-<<<<<<< HEAD
-TCC = @CC@ @CPPFLAGS@ @CFLAGS@ -I. -I${TOP}/src -I${TOP}/ext/rtree -I${TOP}/ext/icu
-TCC += -I${TOP}/ext/fts3 -I${TOP}/ext/async -I${TOP}/ext/session
-=======
 CC = @CC@
 CFLAGS = @CPPFLAGS@ @CFLAGS@
-TCC = $(CC) $(CFLAGS) -I. -I${TOP}/src -I${TOP}/ext/rtree -I${TOP}/ext/fts3
->>>>>>> 32e1f279
+TCC = ${CC} ${CFLAGS} -I. -I${TOP}/src -I${TOP}/ext/rtree -I${TOP}/ext/icu
+TCC += -I${TOP}/ext/fts3 -I${TOP}/ext/async -I${TOP}/ext/session
 
 # Define this for the autoconf-based build, so that the code knows it can
 # include the generated config.h
