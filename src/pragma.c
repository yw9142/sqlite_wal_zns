--- conflicted
+++ resolved
@@ -496,11 +496,7 @@
     /* iArg:      */ SQLITE_WriteSchema|SQLITE_RecoveryMode },
 #endif
 };
-<<<<<<< HEAD
-/* Number of pragmas: 58 on by default, 73 total. */
-=======
-/* Number of pragmas: 59 on by default, 72 total. */
->>>>>>> c228be5b
+/* Number of pragmas: 59 on by default, 74 total. */
 /* End of the automatically generated pragma table.
 ***************************************************************************/
 
