/*
** 2001 September 15
**
** The author disclaims copyright to this source code.  In place of
** a legal notice, here is a blessing:
**
**    May you do good and not evil.
**    May you find forgiveness for yourself and forgive others.
**    May you share freely, never taking more than you give.
**
*************************************************************************
** This is the implementation of the page cache subsystem or "pager".
** 
** The pager is used to access a database disk file.  It implements
** atomic commit and rollback through the use of a journal file that
** is separate from the database file.  The pager also implements file
** locking to prevent two processes from writing the same database
** file simultaneously, or one process from reading the database while
** another is writing.
*/
#ifndef SQLITE_OMIT_DISKIO
#include "sqliteInt.h"
#include "wal.h"


/******************* NOTES ON THE DESIGN OF THE PAGER ************************
**
** This comment block describes invariants that hold when using a rollback
** journal.  These invariants do not apply for journal_mode=WAL,
** journal_mode=MEMORY, or journal_mode=OFF.
**
** Within this comment block, a page is deemed to have been synced
** automatically as soon as it is written when PRAGMA synchronous=OFF.
** Otherwise, the page is not synced until the xSync method of the VFS
** is called successfully on the file containing the page.
**
** Definition:  A page of the database file is said to be "overwriteable" if
** one or more of the following are true about the page:
** 
**     (a)  The original content of the page as it was at the beginning of
**          the transaction has been written into the rollback journal and
**          synced.
** 
**     (b)  The page was a freelist leaf page at the start of the transaction.
** 
**     (c)  The page number is greater than the largest page that existed in
**          the database file at the start of the transaction.
** 
** (1) A page of the database file is never overwritten unless one of the
**     following are true:
** 
**     (a) The page and all other pages on the same sector are overwriteable.
** 
**     (b) The atomic page write optimization is enabled, and the entire
**         transaction other than the update of the transaction sequence
**         number consists of a single page change.
** 
** (2) The content of a page written into the rollback journal exactly matches
**     both the content in the database when the rollback journal was written
**     and the content in the database at the beginning of the current
**     transaction.
** 
** (3) Writes to the database file are an integer multiple of the page size
**     in length and are aligned on a page boundary.
** 
** (4) Reads from the database file are either aligned on a page boundary and
**     an integer multiple of the page size in length or are taken from the
**     first 100 bytes of the database file.
** 
** (5) All writes to the database file are synced prior to the rollback journal
**     being deleted, truncated, or zeroed.
** 
** (6) If a master journal file is used, then all writes to the database file
**     are synced prior to the master journal being deleted.
** 
** Definition: Two databases (or the same database at two points it time)
** are said to be "logically equivalent" if they give the same answer to
** all queries.  Note in particular the the content of freelist leaf
** pages can be changed arbitarily without effecting the logical equivalence
** of the database.
** 
** (7) At any time, if any subset, including the empty set and the total set,
**     of the unsynced changes to a rollback journal are removed and the 
**     journal is rolled back, the resulting database file will be logical
**     equivalent to the database file at the beginning of the transaction.
** 
** (8) When a transaction is rolled back, the xTruncate method of the VFS
**     is called to restore the database file to the same size it was at
**     the beginning of the transaction.  (In some VFSes, the xTruncate
**     method is a no-op, but that does not change the fact the SQLite will
**     invoke it.)
** 
** (9) Whenever the database file is modified, at least one bit in the range
**     of bytes from 24 through 39 inclusive will be changed prior to releasing
**     the EXCLUSIVE lock, thus signaling other connections on the same
**     database to flush their caches.
**
** (10) The pattern of bits in bytes 24 through 39 shall not repeat in less
**      than one billion transactions.
**
** (11) A database file is well-formed at the beginning and at the conclusion
**      of every transaction.
**
** (12) An EXCLUSIVE lock is held on the database file when writing to
**      the database file.
**
** (13) A SHARED lock is held on the database file while reading any
**      content out of the database file.
**
******************************************************************************/

/*
** Macros for troubleshooting.  Normally turned off
*/
#if 0
int sqlite3PagerTrace=1;  /* True to enable tracing */
#define sqlite3DebugPrintf printf
#define PAGERTRACE(X)     if( sqlite3PagerTrace ){ sqlite3DebugPrintf X; }
#else
#define PAGERTRACE(X)
#endif

/*
** The following two macros are used within the PAGERTRACE() macros above
** to print out file-descriptors. 
**
** PAGERID() takes a pointer to a Pager struct as its argument. The
** associated file-descriptor is returned. FILEHANDLEID() takes an sqlite3_file
** struct as its argument.
*/
#define PAGERID(p) ((int)(p->fd))
#define FILEHANDLEID(fd) ((int)fd)

/*
** The Pager.eState variable stores the current 'state' of a pager. A
** pager may be in any one of the seven states shown in the following
** state diagram.
**
**                            OPEN <------+------+
**                              |         |      |
**                              V         |      |
**               +---------> READER-------+      |
**               |              |                |
**               |              V                |
**               |<-------WRITER_LOCKED------> ERROR
**               |              |                ^  
**               |              V                |
**               |<------WRITER_CACHEMOD-------->|
**               |              |                |
**               |              V                |
**               |<-------WRITER_DBMOD---------->|
**               |              |                |
**               |              V                |
**               +<------WRITER_FINISHED-------->+
**
**
** List of state transitions and the C [function] that performs each:
** 
**   OPEN              -> READER              [sqlite3PagerSharedLock]
**   READER            -> OPEN                [pager_unlock]
**
**   READER            -> WRITER_LOCKED       [sqlite3PagerBegin]
**   WRITER_LOCKED     -> WRITER_CACHEMOD     [pager_open_journal]
**   WRITER_CACHEMOD   -> WRITER_DBMOD        [syncJournal]
**   WRITER_DBMOD      -> WRITER_FINISHED     [sqlite3PagerCommitPhaseOne]
**   WRITER_***        -> READER              [pager_end_transaction]
**
**   WRITER_***        -> ERROR               [pager_error]
**   ERROR             -> OPEN                [pager_unlock]
** 
**
**  OPEN:
**
**    The pager starts up in this state. Nothing is guaranteed in this
**    state - the file may or may not be locked and the database size is
**    unknown. The database may not be read or written.
**
**    * No read or write transaction is active.
**    * Any lock, or no lock at all, may be held on the database file.
**    * The dbSize, dbOrigSize and dbFileSize variables may not be trusted.
**
**  READER:
**
**    In this state all the requirements for reading the database in 
**    rollback (non-WAL) mode are met. Unless the pager is (or recently
**    was) in exclusive-locking mode, a user-level read transaction is 
**    open. The database size is known in this state.
**
**    A connection running with locking_mode=normal enters this state when
**    it opens a read-transaction on the database and returns to state
**    OPEN after the read-transaction is completed. However a connection
**    running in locking_mode=exclusive (including temp databases) remains in
**    this state even after the read-transaction is closed. The only way
**    a locking_mode=exclusive connection can transition from READER to OPEN
**    is via the ERROR state (see below).
** 
**    * A read transaction may be active (but a write-transaction cannot).
**    * A SHARED or greater lock is held on the database file.
**    * The dbSize variable may be trusted (even if a user-level read 
**      transaction is not active). The dbOrigSize and dbFileSize variables
**      may not be trusted at this point.
**    * If the database is a WAL database, then the WAL connection is open.
**    * Even if a read-transaction is not open, it is guaranteed that 
**      there is no hot-journal in the file-system.
**
**  WRITER_LOCKED:
**
**    The pager moves to this state from READER when a write-transaction
**    is first opened on the database. In WRITER_LOCKED state, all locks 
**    required to start a write-transaction are held, but no actual 
**    modifications to the cache or database have taken place.
**
**    In rollback mode, a RESERVED or (if the transaction was opened with 
**    BEGIN EXCLUSIVE) EXCLUSIVE lock is obtained on the database file when
**    moving to this state, but the journal file is not written to or opened 
**    to in this state. If the transaction is committed or rolled back while 
**    in WRITER_LOCKED state, all that is required is to unlock the database 
**    file.
**
**    IN WAL mode, WalBeginWriteTransaction() is called to lock the log file.
**    If the connection is running with locking_mode=exclusive, an attempt
**    is made to obtain an EXCLUSIVE lock on the database file.
**
**    * A write transaction is active.
**    * If the connection is open in rollback-mode, a RESERVED or greater 
**      lock is held on the database file.
**    * If the connection is open in WAL-mode, a WAL write transaction
**      is open (i.e. sqlite3WalBeginWriteTransaction() has been successfully
**      called).
**    * The dbSize, dbOrigSize and dbFileSize variables are all valid.
**    * The contents of the pager cache have not been modified.
**    * The journal file may or may not be open.
**    * Nothing (not even the first header) has been written to the journal.
**
**  WRITER_CACHEMOD:
**
**    A pager moves from WRITER_LOCKED state to this state when a page is
**    first modified by the upper layer. In rollback mode the journal file
**    is opened (if it is not already open) and a header written to the
**    start of it. The database file on disk has not been modified.
**
**    * A write transaction is active.
**    * A RESERVED or greater lock is held on the database file.
**    * The journal file is open and the first header has been written 
**      to it, but the header has not been synced to disk.
**    * The contents of the page cache have been modified.
**
**  WRITER_DBMOD:
**
**    The pager transitions from WRITER_CACHEMOD into WRITER_DBMOD state
**    when it modifies the contents of the database file. WAL connections
**    never enter this state (since they do not modify the database file,
**    just the log file).
**
**    * A write transaction is active.
**    * An EXCLUSIVE or greater lock is held on the database file.
**    * The journal file is open and the first header has been written 
**      and synced to disk.
**    * The contents of the page cache have been modified (and possibly
**      written to disk).
**
**  WRITER_FINISHED:
**
**    It is not possible for a WAL connection to enter this state.
**
**    A rollback-mode pager changes to WRITER_FINISHED state from WRITER_DBMOD
**    state after the entire transaction has been successfully written into the
**    database file. In this state the transaction may be committed simply
**    by finalizing the journal file. Once in WRITER_FINISHED state, it is 
**    not possible to modify the database further. At this point, the upper 
**    layer must either commit or rollback the transaction.
**
**    * A write transaction is active.
**    * An EXCLUSIVE or greater lock is held on the database file.
**    * All writing and syncing of journal and database data has finished.
**      If no error occured, all that remains is to finalize the journal to
**      commit the transaction. If an error did occur, the caller will need
**      to rollback the transaction. 
**
**  ERROR:
**
**    The ERROR state is entered when an IO or disk-full error (including
**    SQLITE_IOERR_NOMEM) occurs at a point in the code that makes it 
**    difficult to be sure that the in-memory pager state (cache contents, 
**    db size etc.) are consistent with the contents of the file-system.
**
**    Temporary pager files may enter the ERROR state, but in-memory pagers
**    cannot.
**
**    For example, if an IO error occurs while performing a rollback, 
**    the contents of the page-cache may be left in an inconsistent state.
**    At this point it would be dangerous to change back to READER state
**    (as usually happens after a rollback). Any subsequent readers might
**    report database corruption (due to the inconsistent cache), and if
**    they upgrade to writers, they may inadvertently corrupt the database
**    file. To avoid this hazard, the pager switches into the ERROR state
**    instead of READER following such an error.
**
**    Once it has entered the ERROR state, any attempt to use the pager
**    to read or write data returns an error. Eventually, once all 
**    outstanding transactions have been abandoned, the pager is able to
**    transition back to OPEN state, discarding the contents of the 
**    page-cache and any other in-memory state at the same time. Everything
**    is reloaded from disk (and, if necessary, hot-journal rollback peformed)
**    when a read-transaction is next opened on the pager (transitioning
**    the pager into READER state). At that point the system has recovered 
**    from the error.
**
**    Specifically, the pager jumps into the ERROR state if:
**
**      1. An error occurs while attempting a rollback. This happens in
**         function sqlite3PagerRollback().
**
**      2. An error occurs while attempting to finalize a journal file
**         following a commit in function sqlite3PagerCommitPhaseTwo().
**
**      3. An error occurs while attempting to write to the journal or
**         database file in function pagerStress() in order to free up
**         memory.
**
**    In other cases, the error is returned to the b-tree layer. The b-tree
**    layer then attempts a rollback operation. If the error condition 
**    persists, the pager enters the ERROR state via condition (1) above.
**
**    Condition (3) is necessary because it can be triggered by a read-only
**    statement executed within a transaction. In this case, if the error
**    code were simply returned to the user, the b-tree layer would not
**    automatically attempt a rollback, as it assumes that an error in a
**    read-only statement cannot leave the pager in an internally inconsistent 
**    state.
**
**    * The Pager.errCode variable is set to something other than SQLITE_OK.
**    * There are one or more outstanding references to pages (after the
**      last reference is dropped the pager should move back to OPEN state).
**    * The pager is not an in-memory pager.
**    
**
** Notes:
**
**   * A pager is never in WRITER_DBMOD or WRITER_FINISHED state if the
**     connection is open in WAL mode. A WAL connection is always in one
**     of the first four states.
**
**   * Normally, a connection open in exclusive mode is never in PAGER_OPEN
**     state. There are two exceptions: immediately after exclusive-mode has
**     been turned on (and before any read or write transactions are 
**     executed), and when the pager is leaving the "error state".
**
**   * See also: assert_pager_state().
*/
#define PAGER_OPEN                  0
#define PAGER_READER                1
#define PAGER_WRITER_LOCKED         2
#define PAGER_WRITER_CACHEMOD       3
#define PAGER_WRITER_DBMOD          4
#define PAGER_WRITER_FINISHED       5
#define PAGER_ERROR                 6

/*
** The Pager.eLock variable is almost always set to one of the 
** following locking-states, according to the lock currently held on
** the database file: NO_LOCK, SHARED_LOCK, RESERVED_LOCK or EXCLUSIVE_LOCK.
** This variable is kept up to date as locks are taken and released by
** the pagerLockDb() and pagerUnlockDb() wrappers.
**
** If the VFS xLock() or xUnlock() returns an error other than SQLITE_BUSY
** (i.e. one of the SQLITE_IOERR subtypes), it is not clear whether or not
** the operation was successful. In these circumstances pagerLockDb() and
** pagerUnlockDb() take a conservative approach - eLock is always updated
** when unlocking the file, and only updated when locking the file if the
** VFS call is successful. This way, the Pager.eLock variable may be set
** to a less exclusive (lower) value than the lock that is actually held
** at the system level, but it is never set to a more exclusive value.
**
** This is usually safe. If an xUnlock fails or appears to fail, there may 
** be a few redundant xLock() calls or a lock may be held for longer than
** required, but nothing really goes wrong.
**
** The exception is when the database file is unlocked as the pager moves
** from ERROR to OPEN state. At this point there may be a hot-journal file 
** in the file-system that needs to be rolled back (as part of a OPEN->SHARED
** transition, by the same pager or any other). If the call to xUnlock()
** fails at this point and the pager is left holding an EXCLUSIVE lock, this
** can confuse the call to xCheckReservedLock() call made later as part
** of hot-journal detection.
**
** xCheckReservedLock() is defined as returning true "if there is a RESERVED 
** lock held by this process or any others". So xCheckReservedLock may 
** return true because the caller itself is holding an EXCLUSIVE lock (but
** doesn't know it because of a previous error in xUnlock). If this happens
** a hot-journal may be mistaken for a journal being created by an active
** transaction in another process, causing SQLite to read from the database
** without rolling it back.
**
** To work around this, if a call to xUnlock() fails when unlocking the
** database in the ERROR state, Pager.eLock is set to UNKNOWN_LOCK. It
** is only changed back to a real locking state after a successful call
** to xLock(EXCLUSIVE). Also, the code to do the OPEN->SHARED state transition
** omits the check for a hot-journal if Pager.eLock is set to UNKNOWN_LOCK 
** lock. Instead, it assumes a hot-journal exists and obtains an EXCLUSIVE
** lock on the database file before attempting to roll it back. See function
** PagerSharedLock() for more detail.
**
** Pager.eLock may only be set to UNKNOWN_LOCK when the pager is in 
** PAGER_OPEN state.
*/
#define UNKNOWN_LOCK                (EXCLUSIVE_LOCK+1)

/*
** A macro used for invoking the codec if there is one
*/
#ifdef SQLITE_HAS_CODEC
# define CODEC1(P,D,N,X,E) \
    if( P->xCodec && P->xCodec(P->pCodec,D,N,X)==0 ){ E; }
# define CODEC2(P,D,N,X,E,O) \
    if( P->xCodec==0 ){ O=(char*)D; }else \
    if( (O=(char*)(P->xCodec(P->pCodec,D,N,X)))==0 ){ E; }
#else
# define CODEC1(P,D,N,X,E)   /* NO-OP */
# define CODEC2(P,D,N,X,E,O) O=(char*)D
#endif

/*
** The maximum allowed sector size. 64KiB. If the xSectorsize() method 
** returns a value larger than this, then MAX_SECTOR_SIZE is used instead.
** This could conceivably cause corruption following a power failure on
** such a system. This is currently an undocumented limit.
*/
#define MAX_SECTOR_SIZE 0x10000

/*
** An instance of the following structure is allocated for each active
** savepoint and statement transaction in the system. All such structures
** are stored in the Pager.aSavepoint[] array, which is allocated and
** resized using sqlite3Realloc().
**
** When a savepoint is created, the PagerSavepoint.iHdrOffset field is
** set to 0. If a journal-header is written into the main journal while
** the savepoint is active, then iHdrOffset is set to the byte offset 
** immediately following the last journal record written into the main
** journal before the journal-header. This is required during savepoint
** rollback (see pagerPlaybackSavepoint()).
*/
typedef struct PagerSavepoint PagerSavepoint;
struct PagerSavepoint {
  i64 iOffset;                 /* Starting offset in main journal */
  i64 iHdrOffset;              /* See above */
  Bitvec *pInSavepoint;        /* Set of pages in this savepoint */
  Pgno nOrig;                  /* Original number of pages in file */
  Pgno iSubRec;                /* Index of first record in sub-journal */
#ifndef SQLITE_OMIT_WAL
  u32 aWalData[WAL_SAVEPOINT_NDATA];        /* WAL savepoint context */
#endif
};

/*
** A open page cache is an instance of struct Pager. A description of
** some of the more important member variables follows:
**
** eState
**
**   The current 'state' of the pager object. See the comment and state
**   diagram above for a description of the pager state.
**
** eLock
**
**   For a real on-disk database, the current lock held on the database file -
**   NO_LOCK, SHARED_LOCK, RESERVED_LOCK or EXCLUSIVE_LOCK.
**
**   For a temporary or in-memory database (neither of which require any
**   locks), this variable is always set to EXCLUSIVE_LOCK. Since such
**   databases always have Pager.exclusiveMode==1, this tricks the pager
**   logic into thinking that it already has all the locks it will ever
**   need (and no reason to release them).
**
**   In some (obscure) circumstances, this variable may also be set to
**   UNKNOWN_LOCK. See the comment above the #define of UNKNOWN_LOCK for
**   details.
**
** changeCountDone
**
**   This boolean variable is used to make sure that the change-counter 
**   (the 4-byte header field at byte offset 24 of the database file) is 
**   not updated more often than necessary. 
**
**   It is set to true when the change-counter field is updated, which 
**   can only happen if an exclusive lock is held on the database file.
**   It is cleared (set to false) whenever an exclusive lock is 
**   relinquished on the database file. Each time a transaction is committed,
**   The changeCountDone flag is inspected. If it is true, the work of
**   updating the change-counter is omitted for the current transaction.
**
**   This mechanism means that when running in exclusive mode, a connection 
**   need only update the change-counter once, for the first transaction
**   committed.
**
** setMaster
**
**   When PagerCommitPhaseOne() is called to commit a transaction, it may
**   (or may not) specify a master-journal name to be written into the 
**   journal file before it is synced to disk.
**
**   Whether or not a journal file contains a master-journal pointer affects 
**   the way in which the journal file is finalized after the transaction is 
**   committed or rolled back when running in "journal_mode=PERSIST" mode.
**   If a journal file does not contain a master-journal pointer, it is
**   finalized by overwriting the first journal header with zeroes. If
**   it does contain a master-journal pointer the journal file is finalized 
**   by truncating it to zero bytes, just as if the connection were 
**   running in "journal_mode=truncate" mode.
**
**   Journal files that contain master journal pointers cannot be finalized
**   simply by overwriting the first journal-header with zeroes, as the
**   master journal pointer could interfere with hot-journal rollback of any
**   subsequently interrupted transaction that reuses the journal file.
**
**   The flag is cleared as soon as the journal file is finalized (either
**   by PagerCommitPhaseTwo or PagerRollback). If an IO error prevents the
**   journal file from being successfully finalized, the setMaster flag
**   is cleared anyway (and the pager will move to ERROR state).
**
** doNotSpill, doNotSyncSpill
**
**   These two boolean variables control the behaviour of cache-spills
**   (calls made by the pcache module to the pagerStress() routine to
**   write cached data to the file-system in order to free up memory).
**
**   When doNotSpill is non-zero, writing to the database from pagerStress()
**   is disabled altogether. This is done in a very obscure case that
**   comes up during savepoint rollback that requires the pcache module
**   to allocate a new page to prevent the journal file from being written
**   while it is being traversed by code in pager_playback().
** 
**   If doNotSyncSpill is non-zero, writing to the database from pagerStress()
**   is permitted, but syncing the journal file is not. This flag is set
**   by sqlite3PagerWrite() when the file-system sector-size is larger than
**   the database page-size in order to prevent a journal sync from happening 
**   in between the journalling of two pages on the same sector. 
**
** subjInMemory
**
**   This is a boolean variable. If true, then any required sub-journal
**   is opened as an in-memory journal file. If false, then in-memory
**   sub-journals are only used for in-memory pager files.
**
**   This variable is updated by the upper layer each time a new 
**   write-transaction is opened.
**
** dbSize, dbOrigSize, dbFileSize
**
**   Variable dbSize is set to the number of pages in the database file.
**   It is valid in PAGER_READER and higher states (all states except for
**   OPEN and ERROR). 
**
**   dbSize is set based on the size of the database file, which may be 
**   larger than the size of the database (the value stored at offset
**   28 of the database header by the btree). If the size of the file
**   is not an integer multiple of the page-size, the value stored in
**   dbSize is rounded down (i.e. a 5KB file with 2K page-size has dbSize==2).
**   Except, any file that is greater than 0 bytes in size is considered
**   to have at least one page. (i.e. a 1KB file with 2K page-size leads
**   to dbSize==1).
**
**   During a write-transaction, if pages with page-numbers greater than
**   dbSize are modified in the cache, dbSize is updated accordingly.
**   Similarly, if the database is truncated using PagerTruncateImage(), 
**   dbSize is updated.
**
**   Variables dbOrigSize and dbFileSize are valid in states 
**   PAGER_WRITER_LOCKED and higher. dbOrigSize is a copy of the dbSize
**   variable at the start of the transaction. It is used during rollback,
**   and to determine whether or not pages need to be journalled before
**   being modified.
**
**   Throughout a write-transaction, dbFileSize contains the size of
**   the file on disk in pages. It is set to a copy of dbSize when the
**   write-transaction is first opened, and updated when VFS calls are made
**   to write or truncate the database file on disk. 
**
**   The only reason the dbFileSize variable is required is to suppress 
**   unnecessary calls to xTruncate() after committing a transaction. If, 
**   when a transaction is committed, the dbFileSize variable indicates 
**   that the database file is larger than the database image (Pager.dbSize), 
**   pager_truncate() is called. The pager_truncate() call uses xFilesize()
**   to measure the database file on disk, and then truncates it if required.
**   dbFileSize is not used when rolling back a transaction. In this case
**   pager_truncate() is called unconditionally (which means there may be
**   a call to xFilesize() that is not strictly required). In either case,
**   pager_truncate() may cause the file to become smaller or larger.
**
** dbHintSize
**
**   The dbHintSize variable is used to limit the number of calls made to
**   the VFS xFileControl(FCNTL_SIZE_HINT) method. 
**
**   dbHintSize is set to a copy of the dbSize variable when a
**   write-transaction is opened (at the same time as dbFileSize and
**   dbOrigSize). If the xFileControl(FCNTL_SIZE_HINT) method is called,
**   dbHintSize is increased to the number of pages that correspond to the
**   size-hint passed to the method call. See pager_write_pagelist() for 
**   details.
**
** errCode
**
**   The Pager.errCode variable is only ever used in PAGER_ERROR state. It
**   is set to zero in all other states. In PAGER_ERROR state, Pager.errCode 
**   is always set to SQLITE_FULL, SQLITE_IOERR or one of the SQLITE_IOERR_XXX 
**   sub-codes.
*/
struct Pager {
  sqlite3_vfs *pVfs;          /* OS functions to use for IO */
  u8 exclusiveMode;           /* Boolean. True if locking_mode==EXCLUSIVE */
  u8 journalMode;             /* One of the PAGER_JOURNALMODE_* values */
  u8 useJournal;              /* Use a rollback journal on this file */
  u8 noReadlock;              /* Do not bother to obtain readlocks */
  u8 noSync;                  /* Do not sync the journal if true */
  u8 fullSync;                /* Do extra syncs of the journal for robustness */
  u8 ckptSyncFlags;           /* SYNC_NORMAL or SYNC_FULL for checkpoint */
  u8 syncFlags;               /* SYNC_NORMAL or SYNC_FULL otherwise */
  u8 tempFile;                /* zFilename is a temporary file */
  u8 readOnly;                /* True for a read-only database */
  u8 memDb;                   /* True to inhibit all file I/O */

  /**************************************************************************
  ** The following block contains those class members that change during
  ** routine opertion.  Class members not in this block are either fixed
  ** when the pager is first created or else only change when there is a
  ** significant mode change (such as changing the page_size, locking_mode,
  ** or the journal_mode).  From another view, these class members describe
  ** the "state" of the pager, while other class members describe the
  ** "configuration" of the pager.
  */
  u8 eState;                  /* Pager state (OPEN, READER, WRITER_LOCKED..) */
  u8 eLock;                   /* Current lock held on database file */
  u8 changeCountDone;         /* Set after incrementing the change-counter */
  u8 setMaster;               /* True if a m-j name has been written to jrnl */
  u8 doNotSpill;              /* Do not spill the cache when non-zero */
  u8 doNotSyncSpill;          /* Do not do a spill that requires jrnl sync */
  u8 subjInMemory;            /* True to use in-memory sub-journals */
  Pgno dbSize;                /* Number of pages in the database */
  Pgno dbOrigSize;            /* dbSize before the current transaction */
  Pgno dbFileSize;            /* Number of pages in the database file */
  Pgno dbHintSize;            /* Value passed to FCNTL_SIZE_HINT call */
  int errCode;                /* One of several kinds of errors */
  int nRec;                   /* Pages journalled since last j-header written */
  u32 cksumInit;              /* Quasi-random value added to every checksum */
  u32 nSubRec;                /* Number of records written to sub-journal */
  Bitvec *pInJournal;         /* One bit for each page in the database file */
  sqlite3_file *fd;           /* File descriptor for database */
  sqlite3_file *jfd;          /* File descriptor for main journal */
  sqlite3_file *sjfd;         /* File descriptor for sub-journal */
  i64 journalOff;             /* Current write offset in the journal file */
  i64 journalHdr;             /* Byte offset to previous journal header */
  sqlite3_backup *pBackup;    /* Pointer to list of ongoing backup processes */
  PagerSavepoint *aSavepoint; /* Array of active savepoints */
  int nSavepoint;             /* Number of elements in aSavepoint[] */
  char dbFileVers[16];        /* Changes whenever database file changes */
  /*
  ** End of the routinely-changing class members
  ***************************************************************************/

  u16 nExtra;                 /* Add this many bytes to each in-memory page */
  i16 nReserve;               /* Number of unused bytes at end of each page */
  u32 vfsFlags;               /* Flags for sqlite3_vfs.xOpen() */
  u32 sectorSize;             /* Assumed sector size during rollback */
  int pageSize;               /* Number of bytes in a page */
  Pgno mxPgno;                /* Maximum allowed size of the database */
  i64 journalSizeLimit;       /* Size limit for persistent journal files */
  char *zFilename;            /* Name of the database file */
  char *zJournal;             /* Name of the journal file */
  int (*xBusyHandler)(void*); /* Function to call when busy */
  void *pBusyHandlerArg;      /* Context argument for xBusyHandler */
#ifdef SQLITE_TEST
  int nHit, nMiss;            /* Cache hits and missing */
  int nRead, nWrite;          /* Database pages read/written */
#endif
  void (*xReiniter)(DbPage*); /* Call this routine when reloading pages */
#ifdef SQLITE_HAS_CODEC
  void *(*xCodec)(void*,void*,Pgno,int); /* Routine for en/decoding data */
  void (*xCodecSizeChng)(void*,int,int); /* Notify of page size changes */
  void (*xCodecFree)(void*);             /* Destructor for the codec */
  void *pCodec;               /* First argument to xCodec... methods */
#endif
  char *pTmpSpace;            /* Pager.pageSize bytes of space for tmp use */
  PCache *pPCache;            /* Pointer to page cache object */
#ifndef SQLITE_OMIT_WAL
  Wal *pWal;                  /* Write-ahead log used by "journal_mode=wal" */
  char *zWal;                 /* File name for write-ahead log */
#endif
};

/*
** The following global variables hold counters used for
** testing purposes only.  These variables do not exist in
** a non-testing build.  These variables are not thread-safe.
*/
#ifdef SQLITE_TEST
int sqlite3_pager_readdb_count = 0;    /* Number of full pages read from DB */
int sqlite3_pager_writedb_count = 0;   /* Number of full pages written to DB */
int sqlite3_pager_writej_count = 0;    /* Number of pages written to journal */
# define PAGER_INCR(v)  v++
#else
# define PAGER_INCR(v)
#endif



/*
** Journal files begin with the following magic string.  The data
** was obtained from /dev/random.  It is used only as a sanity check.
**
** Since version 2.8.0, the journal format contains additional sanity
** checking information.  If the power fails while the journal is being
** written, semi-random garbage data might appear in the journal
** file after power is restored.  If an attempt is then made
** to roll the journal back, the database could be corrupted.  The additional
** sanity checking data is an attempt to discover the garbage in the
** journal and ignore it.
**
** The sanity checking information for the new journal format consists
** of a 32-bit checksum on each page of data.  The checksum covers both
** the page number and the pPager->pageSize bytes of data for the page.
** This cksum is initialized to a 32-bit random value that appears in the
** journal file right after the header.  The random initializer is important,
** because garbage data that appears at the end of a journal is likely
** data that was once in other files that have now been deleted.  If the
** garbage data came from an obsolete journal file, the checksums might
** be correct.  But by initializing the checksum to random value which
** is different for every journal, we minimize that risk.
*/
static const unsigned char aJournalMagic[] = {
  0xd9, 0xd5, 0x05, 0xf9, 0x20, 0xa1, 0x63, 0xd7,
};

/*
** The size of the of each page record in the journal is given by
** the following macro.
*/
#define JOURNAL_PG_SZ(pPager)  ((pPager->pageSize) + 8)

/*
** The journal header size for this pager. This is usually the same 
** size as a single disk sector. See also setSectorSize().
*/
#define JOURNAL_HDR_SZ(pPager) (pPager->sectorSize)

/*
** The macro MEMDB is true if we are dealing with an in-memory database.
** We do this as a macro so that if the SQLITE_OMIT_MEMORYDB macro is set,
** the value of MEMDB will be a constant and the compiler will optimize
** out code that would never execute.
*/
#ifdef SQLITE_OMIT_MEMORYDB
# define MEMDB 0
#else
# define MEMDB pPager->memDb
#endif

/*
** The maximum legal page number is (2^31 - 1).
*/
#define PAGER_MAX_PGNO 2147483647

/*
** The argument to this macro is a file descriptor (type sqlite3_file*).
** Return 0 if it is not open, or non-zero (but not 1) if it is.
**
** This is so that expressions can be written as:
**
**   if( isOpen(pPager->jfd) ){ ...
**
** instead of
**
**   if( pPager->jfd->pMethods ){ ...
*/
#define isOpen(pFd) ((pFd)->pMethods)

/*
** Return true if this pager uses a write-ahead log instead of the usual
** rollback journal. Otherwise false.
*/
#ifndef SQLITE_OMIT_WAL
static int pagerUseWal(Pager *pPager){
  return (pPager->pWal!=0);
}
#else
# define pagerUseWal(x) 0
# define pagerRollbackWal(x) 0
# define pagerWalFrames(v,w,x,y,z) 0
# define pagerOpenWalIfPresent(z) SQLITE_OK
# define pagerBeginReadTransaction(z) SQLITE_OK
#endif

#ifndef NDEBUG 
/*
** Usage:
**
**   assert( assert_pager_state(pPager) );
**
** This function runs many asserts to try to find inconsistencies in
** the internal state of the Pager object.
*/
static int assert_pager_state(Pager *p){
  Pager *pPager = p;

  /* State must be valid. */
  assert( p->eState==PAGER_OPEN
       || p->eState==PAGER_READER
       || p->eState==PAGER_WRITER_LOCKED
       || p->eState==PAGER_WRITER_CACHEMOD
       || p->eState==PAGER_WRITER_DBMOD
       || p->eState==PAGER_WRITER_FINISHED
       || p->eState==PAGER_ERROR
  );

  /* Regardless of the current state, a temp-file connection always behaves
  ** as if it has an exclusive lock on the database file. It never updates
  ** the change-counter field, so the changeCountDone flag is always set.
  */
  assert( p->tempFile==0 || p->eLock==EXCLUSIVE_LOCK );
  assert( p->tempFile==0 || pPager->changeCountDone );

  /* If the useJournal flag is clear, the journal-mode must be "OFF". 
  ** And if the journal-mode is "OFF", the journal file must not be open.
  */
  assert( p->journalMode==PAGER_JOURNALMODE_OFF || p->useJournal );
  assert( p->journalMode!=PAGER_JOURNALMODE_OFF || !isOpen(p->jfd) );

  /* Check that MEMDB implies noSync. And an in-memory journal. Since 
  ** this means an in-memory pager performs no IO at all, it cannot encounter 
  ** either SQLITE_IOERR or SQLITE_FULL during rollback or while finalizing 
  ** a journal file. (although the in-memory journal implementation may 
  ** return SQLITE_IOERR_NOMEM while the journal file is being written). It 
  ** is therefore not possible for an in-memory pager to enter the ERROR 
  ** state.
  */
  if( MEMDB ){
    assert( p->noSync );
    assert( p->journalMode==PAGER_JOURNALMODE_OFF 
         || p->journalMode==PAGER_JOURNALMODE_MEMORY 
    );
    assert( p->eState!=PAGER_ERROR && p->eState!=PAGER_OPEN );
    assert( pagerUseWal(p)==0 );
  }

  /* If changeCountDone is set, a RESERVED lock or greater must be held
  ** on the file.
  */
  assert( pPager->changeCountDone==0 || pPager->eLock>=RESERVED_LOCK );
  assert( p->eLock!=PENDING_LOCK );

  switch( p->eState ){
    case PAGER_OPEN:
      assert( !MEMDB );
      assert( pPager->errCode==SQLITE_OK );
      assert( sqlite3PcacheRefCount(pPager->pPCache)==0 || pPager->tempFile );
      break;

    case PAGER_READER:
      assert( pPager->errCode==SQLITE_OK );
      assert( p->eLock!=UNKNOWN_LOCK );
      assert( p->eLock>=SHARED_LOCK || p->noReadlock );
      break;

    case PAGER_WRITER_LOCKED:
      assert( p->eLock!=UNKNOWN_LOCK );
      assert( pPager->errCode==SQLITE_OK );
      if( !pagerUseWal(pPager) ){
        assert( p->eLock>=RESERVED_LOCK );
      }
      assert( pPager->dbSize==pPager->dbOrigSize );
      assert( pPager->dbOrigSize==pPager->dbFileSize );
      assert( pPager->dbOrigSize==pPager->dbHintSize );
      assert( pPager->setMaster==0 );
      break;

    case PAGER_WRITER_CACHEMOD:
      assert( p->eLock!=UNKNOWN_LOCK );
      assert( pPager->errCode==SQLITE_OK );
      if( !pagerUseWal(pPager) ){
        /* It is possible that if journal_mode=wal here that neither the
        ** journal file nor the WAL file are open. This happens during
        ** a rollback transaction that switches from journal_mode=off
        ** to journal_mode=wal.
        */
        assert( p->eLock>=RESERVED_LOCK );
        assert( isOpen(p->jfd) 
             || p->journalMode==PAGER_JOURNALMODE_OFF 
             || p->journalMode==PAGER_JOURNALMODE_WAL 
        );
      }
      assert( pPager->dbOrigSize==pPager->dbFileSize );
      assert( pPager->dbOrigSize==pPager->dbHintSize );
      break;

    case PAGER_WRITER_DBMOD:
      assert( p->eLock==EXCLUSIVE_LOCK );
      assert( pPager->errCode==SQLITE_OK );
      assert( !pagerUseWal(pPager) );
      assert( p->eLock>=EXCLUSIVE_LOCK );
      assert( isOpen(p->jfd) 
           || p->journalMode==PAGER_JOURNALMODE_OFF 
           || p->journalMode==PAGER_JOURNALMODE_WAL 
      );
      assert( pPager->dbOrigSize<=pPager->dbHintSize );
      break;

    case PAGER_WRITER_FINISHED:
      assert( p->eLock==EXCLUSIVE_LOCK );
      assert( pPager->errCode==SQLITE_OK );
      assert( !pagerUseWal(pPager) );
      assert( isOpen(p->jfd) 
           || p->journalMode==PAGER_JOURNALMODE_OFF 
           || p->journalMode==PAGER_JOURNALMODE_WAL 
      );
      break;

    case PAGER_ERROR:
      /* There must be at least one outstanding reference to the pager if
      ** in ERROR state. Otherwise the pager should have already dropped
      ** back to OPEN state.
      */
      assert( pPager->errCode!=SQLITE_OK );
      assert( sqlite3PcacheRefCount(pPager->pPCache)>0 );
      break;
  }

  return 1;
}
#endif /* ifndef NDEBUG */

#ifdef SQLITE_DEBUG 
/*
** Return a pointer to a human readable string in a static buffer
** containing the state of the Pager object passed as an argument. This
** is intended to be used within debuggers. For example, as an alternative
** to "print *pPager" in gdb:
**
** (gdb) printf "%s", print_pager_state(pPager)
*/
static char *print_pager_state(Pager *p){
  static char zRet[1024];

  sqlite3_snprintf(1024, zRet,
      "Filename:      %s\n"
      "State:         %s errCode=%d\n"
      "Lock:          %s\n"
      "Locking mode:  locking_mode=%s\n"
      "Journal mode:  journal_mode=%s\n"
      "Backing store: tempFile=%d memDb=%d useJournal=%d\n"
      "Journal:       journalOff=%lld journalHdr=%lld\n"
      "Size:          dbsize=%d dbOrigSize=%d dbFileSize=%d\n"
      , p->zFilename
      , p->eState==PAGER_OPEN            ? "OPEN" :
        p->eState==PAGER_READER          ? "READER" :
        p->eState==PAGER_WRITER_LOCKED   ? "WRITER_LOCKED" :
        p->eState==PAGER_WRITER_CACHEMOD ? "WRITER_CACHEMOD" :
        p->eState==PAGER_WRITER_DBMOD    ? "WRITER_DBMOD" :
        p->eState==PAGER_WRITER_FINISHED ? "WRITER_FINISHED" :
        p->eState==PAGER_ERROR           ? "ERROR" : "?error?"
      , (int)p->errCode
      , p->eLock==NO_LOCK         ? "NO_LOCK" :
        p->eLock==RESERVED_LOCK   ? "RESERVED" :
        p->eLock==EXCLUSIVE_LOCK  ? "EXCLUSIVE" :
        p->eLock==SHARED_LOCK     ? "SHARED" :
        p->eLock==UNKNOWN_LOCK    ? "UNKNOWN" : "?error?"
      , p->exclusiveMode ? "exclusive" : "normal"
      , p->journalMode==PAGER_JOURNALMODE_MEMORY   ? "memory" :
        p->journalMode==PAGER_JOURNALMODE_OFF      ? "off" :
        p->journalMode==PAGER_JOURNALMODE_DELETE   ? "delete" :
        p->journalMode==PAGER_JOURNALMODE_PERSIST  ? "persist" :
        p->journalMode==PAGER_JOURNALMODE_TRUNCATE ? "truncate" :
        p->journalMode==PAGER_JOURNALMODE_WAL      ? "wal" : "?error?"
      , (int)p->tempFile, (int)p->memDb, (int)p->useJournal
      , p->journalOff, p->journalHdr
      , (int)p->dbSize, (int)p->dbOrigSize, (int)p->dbFileSize
  );

  return zRet;
}
#endif

/*
** Return true if it is necessary to write page *pPg into the sub-journal.
** A page needs to be written into the sub-journal if there exists one
** or more open savepoints for which:
**
**   * The page-number is less than or equal to PagerSavepoint.nOrig, and
**   * The bit corresponding to the page-number is not set in
**     PagerSavepoint.pInSavepoint.
*/
static int subjRequiresPage(PgHdr *pPg){
  Pgno pgno = pPg->pgno;
  Pager *pPager = pPg->pPager;
  int i;
  for(i=0; i<pPager->nSavepoint; i++){
    PagerSavepoint *p = &pPager->aSavepoint[i];
    if( p->nOrig>=pgno && 0==sqlite3BitvecTest(p->pInSavepoint, pgno) ){
      return 1;
    }
  }
  return 0;
}

/*
** Return true if the page is already in the journal file.
*/
static int pageInJournal(PgHdr *pPg){
  return sqlite3BitvecTest(pPg->pPager->pInJournal, pPg->pgno);
}

/*
** Read a 32-bit integer from the given file descriptor.  Store the integer
** that is read in *pRes.  Return SQLITE_OK if everything worked, or an
** error code is something goes wrong.
**
** All values are stored on disk as big-endian.
*/
static int read32bits(sqlite3_file *fd, i64 offset, u32 *pRes){
  unsigned char ac[4];
  int rc = sqlite3OsRead(fd, ac, sizeof(ac), offset);
  if( rc==SQLITE_OK ){
    *pRes = sqlite3Get4byte(ac);
  }
  return rc;
}

/*
** Write a 32-bit integer into a string buffer in big-endian byte order.
*/
#define put32bits(A,B)  sqlite3Put4byte((u8*)A,B)


/*
** Write a 32-bit integer into the given file descriptor.  Return SQLITE_OK
** on success or an error code is something goes wrong.
*/
static int write32bits(sqlite3_file *fd, i64 offset, u32 val){
  char ac[4];
  put32bits(ac, val);
  return sqlite3OsWrite(fd, ac, 4, offset);
}

/*
** Unlock the database file to level eLock, which must be either NO_LOCK
** or SHARED_LOCK. Regardless of whether or not the call to xUnlock()
** succeeds, set the Pager.eLock variable to match the (attempted) new lock.
**
** Except, if Pager.eLock is set to UNKNOWN_LOCK when this function is
** called, do not modify it. See the comment above the #define of 
** UNKNOWN_LOCK for an explanation of this.
*/
static int pagerUnlockDb(Pager *pPager, int eLock){
  int rc = SQLITE_OK;

  assert( !pPager->exclusiveMode || pPager->eLock==eLock );
  assert( eLock==NO_LOCK || eLock==SHARED_LOCK );
  assert( eLock!=NO_LOCK || pagerUseWal(pPager)==0 );
  if( isOpen(pPager->fd) ){
    assert( pPager->eLock>=eLock );
    rc = sqlite3OsUnlock(pPager->fd, eLock);
    if( pPager->eLock!=UNKNOWN_LOCK ){
      pPager->eLock = (u8)eLock;
    }
    IOTRACE(("UNLOCK %p %d\n", pPager, eLock))
  }
  return rc;
}

/*
** Lock the database file to level eLock, which must be either SHARED_LOCK,
** RESERVED_LOCK or EXCLUSIVE_LOCK. If the caller is successful, set the
** Pager.eLock variable to the new locking state. 
**
** Except, if Pager.eLock is set to UNKNOWN_LOCK when this function is 
** called, do not modify it unless the new locking state is EXCLUSIVE_LOCK. 
** See the comment above the #define of UNKNOWN_LOCK for an explanation 
** of this.
*/
static int pagerLockDb(Pager *pPager, int eLock){
  int rc = SQLITE_OK;

  assert( eLock==SHARED_LOCK || eLock==RESERVED_LOCK || eLock==EXCLUSIVE_LOCK );
  if( pPager->eLock<eLock || pPager->eLock==UNKNOWN_LOCK ){
    rc = sqlite3OsLock(pPager->fd, eLock);
    if( rc==SQLITE_OK && (pPager->eLock!=UNKNOWN_LOCK||eLock==EXCLUSIVE_LOCK) ){
      pPager->eLock = (u8)eLock;
      IOTRACE(("LOCK %p %d\n", pPager, eLock))
    }
  }
  return rc;
}

/*
** This function determines whether or not the atomic-write optimization
** can be used with this pager. The optimization can be used if:
**
**  (a) the value returned by OsDeviceCharacteristics() indicates that
**      a database page may be written atomically, and
**  (b) the value returned by OsSectorSize() is less than or equal
**      to the page size.
**
** The optimization is also always enabled for temporary files. It is
** an error to call this function if pPager is opened on an in-memory
** database.
**
** If the optimization cannot be used, 0 is returned. If it can be used,
** then the value returned is the size of the journal file when it
** contains rollback data for exactly one page.
*/
#ifdef SQLITE_ENABLE_ATOMIC_WRITE
static int jrnlBufferSize(Pager *pPager){
  assert( !MEMDB );
  if( !pPager->tempFile ){
    int dc;                           /* Device characteristics */
    int nSector;                      /* Sector size */
    int szPage;                       /* Page size */

    assert( isOpen(pPager->fd) );
    dc = sqlite3OsDeviceCharacteristics(pPager->fd);
    nSector = pPager->sectorSize;
    szPage = pPager->pageSize;

    assert(SQLITE_IOCAP_ATOMIC512==(512>>8));
    assert(SQLITE_IOCAP_ATOMIC64K==(65536>>8));
    if( 0==(dc&(SQLITE_IOCAP_ATOMIC|(szPage>>8)) || nSector>szPage) ){
      return 0;
    }
  }

  return JOURNAL_HDR_SZ(pPager) + JOURNAL_PG_SZ(pPager);
}
#endif

/*
** If SQLITE_CHECK_PAGES is defined then we do some sanity checking
** on the cache using a hash function.  This is used for testing
** and debugging only.
*/
#ifdef SQLITE_CHECK_PAGES
/*
** Return a 32-bit hash of the page data for pPage.
*/
static u32 pager_datahash(int nByte, unsigned char *pData){
  u32 hash = 0;
  int i;
  for(i=0; i<nByte; i++){
    hash = (hash*1039) + pData[i];
  }
  return hash;
}
static u32 pager_pagehash(PgHdr *pPage){
  return pager_datahash(pPage->pPager->pageSize, (unsigned char *)pPage->pData);
}
static void pager_set_pagehash(PgHdr *pPage){
  pPage->pageHash = pager_pagehash(pPage);
}

/*
** The CHECK_PAGE macro takes a PgHdr* as an argument. If SQLITE_CHECK_PAGES
** is defined, and NDEBUG is not defined, an assert() statement checks
** that the page is either dirty or still matches the calculated page-hash.
*/
#define CHECK_PAGE(x) checkPage(x)
static void checkPage(PgHdr *pPg){
  Pager *pPager = pPg->pPager;
  assert( pPager->eState!=PAGER_ERROR );
  assert( (pPg->flags&PGHDR_DIRTY) || pPg->pageHash==pager_pagehash(pPg) );
}

#else
#define pager_datahash(X,Y)  0
#define pager_pagehash(X)  0
#define pager_set_pagehash(X)
#define CHECK_PAGE(x)
#endif  /* SQLITE_CHECK_PAGES */

/*
** When this is called the journal file for pager pPager must be open.
** This function attempts to read a master journal file name from the 
** end of the file and, if successful, copies it into memory supplied 
** by the caller. See comments above writeMasterJournal() for the format
** used to store a master journal file name at the end of a journal file.
**
** zMaster must point to a buffer of at least nMaster bytes allocated by
** the caller. This should be sqlite3_vfs.mxPathname+1 (to ensure there is
** enough space to write the master journal name). If the master journal
** name in the journal is longer than nMaster bytes (including a
** nul-terminator), then this is handled as if no master journal name
** were present in the journal.
**
** If a master journal file name is present at the end of the journal
** file, then it is copied into the buffer pointed to by zMaster. A
** nul-terminator byte is appended to the buffer following the master
** journal file name.
**
** If it is determined that no master journal file name is present 
** zMaster[0] is set to 0 and SQLITE_OK returned.
**
** If an error occurs while reading from the journal file, an SQLite
** error code is returned.
*/
static int readMasterJournal(sqlite3_file *pJrnl, char *zMaster, u32 nMaster){
  int rc;                    /* Return code */
  u32 len;                   /* Length in bytes of master journal name */
  i64 szJ;                   /* Total size in bytes of journal file pJrnl */
  u32 cksum;                 /* MJ checksum value read from journal */
  u32 u;                     /* Unsigned loop counter */
  unsigned char aMagic[8];   /* A buffer to hold the magic header */
  zMaster[0] = '\0';

  if( SQLITE_OK!=(rc = sqlite3OsFileSize(pJrnl, &szJ))
   || szJ<16
   || SQLITE_OK!=(rc = read32bits(pJrnl, szJ-16, &len))
   || len>=nMaster 
   || SQLITE_OK!=(rc = read32bits(pJrnl, szJ-12, &cksum))
   || SQLITE_OK!=(rc = sqlite3OsRead(pJrnl, aMagic, 8, szJ-8))
   || memcmp(aMagic, aJournalMagic, 8)
   || SQLITE_OK!=(rc = sqlite3OsRead(pJrnl, zMaster, len, szJ-16-len))
  ){
    return rc;
  }

  /* See if the checksum matches the master journal name */
  for(u=0; u<len; u++){
    cksum -= zMaster[u];
  }
  if( cksum ){
    /* If the checksum doesn't add up, then one or more of the disk sectors
    ** containing the master journal filename is corrupted. This means
    ** definitely roll back, so just return SQLITE_OK and report a (nul)
    ** master-journal filename.
    */
    len = 0;
  }
  zMaster[len] = '\0';
   
  return SQLITE_OK;
}

/*
** Return the offset of the sector boundary at or immediately 
** following the value in pPager->journalOff, assuming a sector 
** size of pPager->sectorSize bytes.
**
** i.e for a sector size of 512:
**
**   Pager.journalOff          Return value
**   ---------------------------------------
**   0                         0
**   512                       512
**   100                       512
**   2000                      2048
** 
*/
static i64 journalHdrOffset(Pager *pPager){
  i64 offset = 0;
  i64 c = pPager->journalOff;
  if( c ){
    offset = ((c-1)/JOURNAL_HDR_SZ(pPager) + 1) * JOURNAL_HDR_SZ(pPager);
  }
  assert( offset%JOURNAL_HDR_SZ(pPager)==0 );
  assert( offset>=c );
  assert( (offset-c)<JOURNAL_HDR_SZ(pPager) );
  return offset;
}

/*
** The journal file must be open when this function is called.
**
** This function is a no-op if the journal file has not been written to
** within the current transaction (i.e. if Pager.journalOff==0).
**
** If doTruncate is non-zero or the Pager.journalSizeLimit variable is
** set to 0, then truncate the journal file to zero bytes in size. Otherwise,
** zero the 28-byte header at the start of the journal file. In either case, 
** if the pager is not in no-sync mode, sync the journal file immediately 
** after writing or truncating it.
**
** If Pager.journalSizeLimit is set to a positive, non-zero value, and
** following the truncation or zeroing described above the size of the 
** journal file in bytes is larger than this value, then truncate the
** journal file to Pager.journalSizeLimit bytes. The journal file does
** not need to be synced following this operation.
**
** If an IO error occurs, abandon processing and return the IO error code.
** Otherwise, return SQLITE_OK.
*/
static int zeroJournalHdr(Pager *pPager, int doTruncate){
  int rc = SQLITE_OK;                               /* Return code */
  assert( isOpen(pPager->jfd) );
  if( pPager->journalOff ){
    const i64 iLimit = pPager->journalSizeLimit;    /* Local cache of jsl */

    IOTRACE(("JZEROHDR %p\n", pPager))
    if( doTruncate || iLimit==0 ){
      rc = sqlite3OsTruncate(pPager->jfd, 0);
    }else{
      static const char zeroHdr[28] = {0};
      rc = sqlite3OsWrite(pPager->jfd, zeroHdr, sizeof(zeroHdr), 0);
    }
    if( rc==SQLITE_OK && !pPager->noSync ){
      rc = sqlite3OsSync(pPager->jfd, SQLITE_SYNC_DATAONLY|pPager->syncFlags);
    }

    /* At this point the transaction is committed but the write lock 
    ** is still held on the file. If there is a size limit configured for 
    ** the persistent journal and the journal file currently consumes more
    ** space than that limit allows for, truncate it now. There is no need
    ** to sync the file following this operation.
    */
    if( rc==SQLITE_OK && iLimit>0 ){
      i64 sz;
      rc = sqlite3OsFileSize(pPager->jfd, &sz);
      if( rc==SQLITE_OK && sz>iLimit ){
        rc = sqlite3OsTruncate(pPager->jfd, iLimit);
      }
    }
  }
  return rc;
}

/*
** The journal file must be open when this routine is called. A journal
** header (JOURNAL_HDR_SZ bytes) is written into the journal file at the
** current location.
**
** The format for the journal header is as follows:
** - 8 bytes: Magic identifying journal format.
** - 4 bytes: Number of records in journal, or -1 no-sync mode is on.
** - 4 bytes: Random number used for page hash.
** - 4 bytes: Initial database page count.
** - 4 bytes: Sector size used by the process that wrote this journal.
** - 4 bytes: Database page size.
** 
** Followed by (JOURNAL_HDR_SZ - 28) bytes of unused space.
*/
static int writeJournalHdr(Pager *pPager){
  int rc = SQLITE_OK;                 /* Return code */
  char *zHeader = pPager->pTmpSpace;  /* Temporary space used to build header */
  u32 nHeader = (u32)pPager->pageSize;/* Size of buffer pointed to by zHeader */
  u32 nWrite;                         /* Bytes of header sector written */
  int ii;                             /* Loop counter */

  assert( isOpen(pPager->jfd) );      /* Journal file must be open. */

  if( nHeader>JOURNAL_HDR_SZ(pPager) ){
    nHeader = JOURNAL_HDR_SZ(pPager);
  }

  /* If there are active savepoints and any of them were created 
  ** since the most recent journal header was written, update the 
  ** PagerSavepoint.iHdrOffset fields now.
  */
  for(ii=0; ii<pPager->nSavepoint; ii++){
    if( pPager->aSavepoint[ii].iHdrOffset==0 ){
      pPager->aSavepoint[ii].iHdrOffset = pPager->journalOff;
    }
  }

  pPager->journalHdr = pPager->journalOff = journalHdrOffset(pPager);

  /* 
  ** Write the nRec Field - the number of page records that follow this
  ** journal header. Normally, zero is written to this value at this time.
  ** After the records are added to the journal (and the journal synced, 
  ** if in full-sync mode), the zero is overwritten with the true number
  ** of records (see syncJournal()).
  **
  ** A faster alternative is to write 0xFFFFFFFF to the nRec field. When
  ** reading the journal this value tells SQLite to assume that the
  ** rest of the journal file contains valid page records. This assumption
  ** is dangerous, as if a failure occurred whilst writing to the journal
  ** file it may contain some garbage data. There are two scenarios
  ** where this risk can be ignored:
  **
  **   * When the pager is in no-sync mode. Corruption can follow a
  **     power failure in this case anyway.
  **
  **   * When the SQLITE_IOCAP_SAFE_APPEND flag is set. This guarantees
  **     that garbage data is never appended to the journal file.
  */
  assert( isOpen(pPager->fd) || pPager->noSync );
  if( pPager->noSync || (pPager->journalMode==PAGER_JOURNALMODE_MEMORY)
   || (sqlite3OsDeviceCharacteristics(pPager->fd)&SQLITE_IOCAP_SAFE_APPEND) 
  ){
    memcpy(zHeader, aJournalMagic, sizeof(aJournalMagic));
    put32bits(&zHeader[sizeof(aJournalMagic)], 0xffffffff);
  }else{
    memset(zHeader, 0, sizeof(aJournalMagic)+4);
  }

  /* The random check-hash initialiser */ 
  sqlite3_randomness(sizeof(pPager->cksumInit), &pPager->cksumInit);
  put32bits(&zHeader[sizeof(aJournalMagic)+4], pPager->cksumInit);
  /* The initial database size */
  put32bits(&zHeader[sizeof(aJournalMagic)+8], pPager->dbOrigSize);
  /* The assumed sector size for this process */
  put32bits(&zHeader[sizeof(aJournalMagic)+12], pPager->sectorSize);

  /* The page size */
  put32bits(&zHeader[sizeof(aJournalMagic)+16], pPager->pageSize);

  /* Initializing the tail of the buffer is not necessary.  Everything
  ** works find if the following memset() is omitted.  But initializing
  ** the memory prevents valgrind from complaining, so we are willing to
  ** take the performance hit.
  */
  memset(&zHeader[sizeof(aJournalMagic)+20], 0,
         nHeader-(sizeof(aJournalMagic)+20));

  /* In theory, it is only necessary to write the 28 bytes that the 
  ** journal header consumes to the journal file here. Then increment the 
  ** Pager.journalOff variable by JOURNAL_HDR_SZ so that the next 
  ** record is written to the following sector (leaving a gap in the file
  ** that will be implicitly filled in by the OS).
  **
  ** However it has been discovered that on some systems this pattern can 
  ** be significantly slower than contiguously writing data to the file,
  ** even if that means explicitly writing data to the block of 
  ** (JOURNAL_HDR_SZ - 28) bytes that will not be used. So that is what
  ** is done. 
  **
  ** The loop is required here in case the sector-size is larger than the 
  ** database page size. Since the zHeader buffer is only Pager.pageSize
  ** bytes in size, more than one call to sqlite3OsWrite() may be required
  ** to populate the entire journal header sector.
  */ 
  for(nWrite=0; rc==SQLITE_OK&&nWrite<JOURNAL_HDR_SZ(pPager); nWrite+=nHeader){
    IOTRACE(("JHDR %p %lld %d\n", pPager, pPager->journalHdr, nHeader))
    rc = sqlite3OsWrite(pPager->jfd, zHeader, nHeader, pPager->journalOff);
    assert( pPager->journalHdr <= pPager->journalOff );
    pPager->journalOff += nHeader;
  }

  return rc;
}

/*
** The journal file must be open when this is called. A journal header file
** (JOURNAL_HDR_SZ bytes) is read from the current location in the journal
** file. The current location in the journal file is given by
** pPager->journalOff. See comments above function writeJournalHdr() for
** a description of the journal header format.
**
** If the header is read successfully, *pNRec is set to the number of
** page records following this header and *pDbSize is set to the size of the
** database before the transaction began, in pages. Also, pPager->cksumInit
** is set to the value read from the journal header. SQLITE_OK is returned
** in this case.
**
** If the journal header file appears to be corrupted, SQLITE_DONE is
** returned and *pNRec and *PDbSize are undefined.  If JOURNAL_HDR_SZ bytes
** cannot be read from the journal file an error code is returned.
*/
static int readJournalHdr(
  Pager *pPager,               /* Pager object */
  int isHot,
  i64 journalSize,             /* Size of the open journal file in bytes */
  u32 *pNRec,                  /* OUT: Value read from the nRec field */
  u32 *pDbSize                 /* OUT: Value of original database size field */
){
  int rc;                      /* Return code */
  unsigned char aMagic[8];     /* A buffer to hold the magic header */
  i64 iHdrOff;                 /* Offset of journal header being read */

  assert( isOpen(pPager->jfd) );      /* Journal file must be open. */

  /* Advance Pager.journalOff to the start of the next sector. If the
  ** journal file is too small for there to be a header stored at this
  ** point, return SQLITE_DONE.
  */
  pPager->journalOff = journalHdrOffset(pPager);
  if( pPager->journalOff+JOURNAL_HDR_SZ(pPager) > journalSize ){
    return SQLITE_DONE;
  }
  iHdrOff = pPager->journalOff;

  /* Read in the first 8 bytes of the journal header. If they do not match
  ** the  magic string found at the start of each journal header, return
  ** SQLITE_DONE. If an IO error occurs, return an error code. Otherwise,
  ** proceed.
  */
  if( isHot || iHdrOff!=pPager->journalHdr ){
    rc = sqlite3OsRead(pPager->jfd, aMagic, sizeof(aMagic), iHdrOff);
    if( rc ){
      return rc;
    }
    if( memcmp(aMagic, aJournalMagic, sizeof(aMagic))!=0 ){
      return SQLITE_DONE;
    }
  }

  /* Read the first three 32-bit fields of the journal header: The nRec
  ** field, the checksum-initializer and the database size at the start
  ** of the transaction. Return an error code if anything goes wrong.
  */
  if( SQLITE_OK!=(rc = read32bits(pPager->jfd, iHdrOff+8, pNRec))
   || SQLITE_OK!=(rc = read32bits(pPager->jfd, iHdrOff+12, &pPager->cksumInit))
   || SQLITE_OK!=(rc = read32bits(pPager->jfd, iHdrOff+16, pDbSize))
  ){
    return rc;
  }

  if( pPager->journalOff==0 ){
    u32 iPageSize;               /* Page-size field of journal header */
    u32 iSectorSize;             /* Sector-size field of journal header */

    /* Read the page-size and sector-size journal header fields. */
    if( SQLITE_OK!=(rc = read32bits(pPager->jfd, iHdrOff+20, &iSectorSize))
     || SQLITE_OK!=(rc = read32bits(pPager->jfd, iHdrOff+24, &iPageSize))
    ){
      return rc;
    }

    /* Versions of SQLite prior to 3.5.8 set the page-size field of the
    ** journal header to zero. In this case, assume that the Pager.pageSize
    ** variable is already set to the correct page size.
    */
    if( iPageSize==0 ){
      iPageSize = pPager->pageSize;
    }

    /* Check that the values read from the page-size and sector-size fields
    ** are within range. To be 'in range', both values need to be a power
    ** of two greater than or equal to 512 or 32, and not greater than their 
    ** respective compile time maximum limits.
    */
    if( iPageSize<512                  || iSectorSize<32
     || iPageSize>SQLITE_MAX_PAGE_SIZE || iSectorSize>MAX_SECTOR_SIZE
     || ((iPageSize-1)&iPageSize)!=0   || ((iSectorSize-1)&iSectorSize)!=0 
    ){
      /* If the either the page-size or sector-size in the journal-header is 
      ** invalid, then the process that wrote the journal-header must have 
      ** crashed before the header was synced. In this case stop reading 
      ** the journal file here.
      */
      return SQLITE_DONE;
    }

    /* Update the page-size to match the value read from the journal. 
    ** Use a testcase() macro to make sure that malloc failure within 
    ** PagerSetPagesize() is tested.
    */
    rc = sqlite3PagerSetPagesize(pPager, &iPageSize, -1);
    testcase( rc!=SQLITE_OK );

    /* Update the assumed sector-size to match the value used by 
    ** the process that created this journal. If this journal was
    ** created by a process other than this one, then this routine
    ** is being called from within pager_playback(). The local value
    ** of Pager.sectorSize is restored at the end of that routine.
    */
    pPager->sectorSize = iSectorSize;
  }

  pPager->journalOff += JOURNAL_HDR_SZ(pPager);
  return rc;
}


/*
** Write the supplied master journal name into the journal file for pager
** pPager at the current location. The master journal name must be the last
** thing written to a journal file. If the pager is in full-sync mode, the
** journal file descriptor is advanced to the next sector boundary before
** anything is written. The format is:
**
**   + 4 bytes: PAGER_MJ_PGNO.
**   + N bytes: Master journal filename in utf-8.
**   + 4 bytes: N (length of master journal name in bytes, no nul-terminator).
**   + 4 bytes: Master journal name checksum.
**   + 8 bytes: aJournalMagic[].
**
** The master journal page checksum is the sum of the bytes in the master
** journal name, where each byte is interpreted as a signed 8-bit integer.
**
** If zMaster is a NULL pointer (occurs for a single database transaction), 
** this call is a no-op.
*/
static int writeMasterJournal(Pager *pPager, const char *zMaster){
  int rc;                          /* Return code */
  int nMaster;                     /* Length of string zMaster */
  i64 iHdrOff;                     /* Offset of header in journal file */
  i64 jrnlSize;                    /* Size of journal file on disk */
  u32 cksum = 0;                   /* Checksum of string zMaster */

  assert( pPager->setMaster==0 );
  assert( !pagerUseWal(pPager) );

  if( !zMaster 
   || pPager->journalMode==PAGER_JOURNALMODE_MEMORY 
   || pPager->journalMode==PAGER_JOURNALMODE_OFF 
  ){
    return SQLITE_OK;
  }
  pPager->setMaster = 1;
  assert( isOpen(pPager->jfd) );
  assert( pPager->journalHdr <= pPager->journalOff );

  /* Calculate the length in bytes and the checksum of zMaster */
  for(nMaster=0; zMaster[nMaster]; nMaster++){
    cksum += zMaster[nMaster];
  }

  /* If in full-sync mode, advance to the next disk sector before writing
  ** the master journal name. This is in case the previous page written to
  ** the journal has already been synced.
  */
  if( pPager->fullSync ){
    pPager->journalOff = journalHdrOffset(pPager);
  }
  iHdrOff = pPager->journalOff;

  /* Write the master journal data to the end of the journal file. If
  ** an error occurs, return the error code to the caller.
  */
  if( (0 != (rc = write32bits(pPager->jfd, iHdrOff, PAGER_MJ_PGNO(pPager))))
   || (0 != (rc = sqlite3OsWrite(pPager->jfd, zMaster, nMaster, iHdrOff+4)))
   || (0 != (rc = write32bits(pPager->jfd, iHdrOff+4+nMaster, nMaster)))
   || (0 != (rc = write32bits(pPager->jfd, iHdrOff+4+nMaster+4, cksum)))
   || (0 != (rc = sqlite3OsWrite(pPager->jfd, aJournalMagic, 8, iHdrOff+4+nMaster+8)))
  ){
    return rc;
  }
  pPager->journalOff += (nMaster+20);

  /* If the pager is in peristent-journal mode, then the physical 
  ** journal-file may extend past the end of the master-journal name
  ** and 8 bytes of magic data just written to the file. This is 
  ** dangerous because the code to rollback a hot-journal file
  ** will not be able to find the master-journal name to determine 
  ** whether or not the journal is hot. 
  **
  ** Easiest thing to do in this scenario is to truncate the journal 
  ** file to the required size.
  */ 
  if( SQLITE_OK==(rc = sqlite3OsFileSize(pPager->jfd, &jrnlSize))
   && jrnlSize>pPager->journalOff
  ){
    rc = sqlite3OsTruncate(pPager->jfd, pPager->journalOff);
  }
  return rc;
}

/*
** Find a page in the hash table given its page number. Return
** a pointer to the page or NULL if the requested page is not 
** already in memory.
*/
static PgHdr *pager_lookup(Pager *pPager, Pgno pgno){
  PgHdr *p;                         /* Return value */

  /* It is not possible for a call to PcacheFetch() with createFlag==0 to
  ** fail, since no attempt to allocate dynamic memory will be made.
  */
  (void)sqlite3PcacheFetch(pPager->pPCache, pgno, 0, &p);
  return p;
}

/*
** Discard the entire contents of the in-memory page-cache.
*/
static void pager_reset(Pager *pPager){
  sqlite3BackupRestart(pPager->pBackup);
  sqlite3PcacheClear(pPager->pPCache);
}

/*
** Free all structures in the Pager.aSavepoint[] array and set both
** Pager.aSavepoint and Pager.nSavepoint to zero. Close the sub-journal
** if it is open and the pager is not in exclusive mode.
*/
static void releaseAllSavepoints(Pager *pPager){
  int ii;               /* Iterator for looping through Pager.aSavepoint */
  for(ii=0; ii<pPager->nSavepoint; ii++){
    sqlite3BitvecDestroy(pPager->aSavepoint[ii].pInSavepoint);
  }
  if( !pPager->exclusiveMode || sqlite3IsMemJournal(pPager->sjfd) ){
    sqlite3OsClose(pPager->sjfd);
  }
  sqlite3_free(pPager->aSavepoint);
  pPager->aSavepoint = 0;
  pPager->nSavepoint = 0;
  pPager->nSubRec = 0;
}

/*
** Set the bit number pgno in the PagerSavepoint.pInSavepoint 
** bitvecs of all open savepoints. Return SQLITE_OK if successful
** or SQLITE_NOMEM if a malloc failure occurs.
*/
static int addToSavepointBitvecs(Pager *pPager, Pgno pgno){
  int ii;                   /* Loop counter */
  int rc = SQLITE_OK;       /* Result code */

  for(ii=0; ii<pPager->nSavepoint; ii++){
    PagerSavepoint *p = &pPager->aSavepoint[ii];
    if( pgno<=p->nOrig ){
      rc |= sqlite3BitvecSet(p->pInSavepoint, pgno);
      testcase( rc==SQLITE_NOMEM );
      assert( rc==SQLITE_OK || rc==SQLITE_NOMEM );
    }
  }
  return rc;
}

/*
** This function is a no-op if the pager is in exclusive mode and not
** in the ERROR state. Otherwise, it switches the pager to PAGER_OPEN
** state.
**
** If the pager is not in exclusive-access mode, the database file is
** completely unlocked. If the file is unlocked and the file-system does
** not exhibit the UNDELETABLE_WHEN_OPEN property, the journal file is
** closed (if it is open).
**
** If the pager is in ERROR state when this function is called, the 
** contents of the pager cache are discarded before switching back to 
** the OPEN state. Regardless of whether the pager is in exclusive-mode
** or not, any journal file left in the file-system will be treated
** as a hot-journal and rolled back the next time a read-transaction
** is opened (by this or by any other connection).
*/
static void pager_unlock(Pager *pPager){

  assert( pPager->eState==PAGER_READER 
       || pPager->eState==PAGER_OPEN 
       || pPager->eState==PAGER_ERROR 
  );

  sqlite3BitvecDestroy(pPager->pInJournal);
  pPager->pInJournal = 0;
  releaseAllSavepoints(pPager);

  if( pagerUseWal(pPager) ){
    assert( !isOpen(pPager->jfd) );
    sqlite3WalEndReadTransaction(pPager->pWal);
    pPager->eState = PAGER_OPEN;
  }else if( !pPager->exclusiveMode ){
    int rc;                       /* Error code returned by pagerUnlockDb() */
    int iDc = isOpen(pPager->fd)?sqlite3OsDeviceCharacteristics(pPager->fd):0;

    /* If the operating system support deletion of open files, then
    ** close the journal file when dropping the database lock.  Otherwise
    ** another connection with journal_mode=delete might delete the file
    ** out from under us.
    */
    assert( (PAGER_JOURNALMODE_MEMORY   & 5)!=1 );
    assert( (PAGER_JOURNALMODE_OFF      & 5)!=1 );
    assert( (PAGER_JOURNALMODE_WAL      & 5)!=1 );
    assert( (PAGER_JOURNALMODE_DELETE   & 5)!=1 );
    assert( (PAGER_JOURNALMODE_TRUNCATE & 5)==1 );
    assert( (PAGER_JOURNALMODE_PERSIST  & 5)==1 );
    if( 0==(iDc & SQLITE_IOCAP_UNDELETABLE_WHEN_OPEN)
     || 1!=(pPager->journalMode & 5)
    ){
      sqlite3OsClose(pPager->jfd);
    }

    /* If the pager is in the ERROR state and the call to unlock the database
    ** file fails, set the current lock to UNKNOWN_LOCK. See the comment
    ** above the #define for UNKNOWN_LOCK for an explanation of why this
    ** is necessary.
    */
    rc = pagerUnlockDb(pPager, NO_LOCK);
    if( rc!=SQLITE_OK && pPager->eState==PAGER_ERROR ){
      pPager->eLock = UNKNOWN_LOCK;
    }

    /* The pager state may be changed from PAGER_ERROR to PAGER_OPEN here
    ** without clearing the error code. This is intentional - the error
    ** code is cleared and the cache reset in the block below.
    */
    assert( pPager->errCode || pPager->eState!=PAGER_ERROR );
    pPager->changeCountDone = 0;
    pPager->eState = PAGER_OPEN;
  }

  /* If Pager.errCode is set, the contents of the pager cache cannot be
  ** trusted. Now that there are no outstanding references to the pager,
  ** it can safely move back to PAGER_OPEN state. This happens in both
  ** normal and exclusive-locking mode.
  */
  if( pPager->errCode ){
    assert( !MEMDB );
    pager_reset(pPager);
    pPager->changeCountDone = pPager->tempFile;
    pPager->eState = PAGER_OPEN;
    pPager->errCode = SQLITE_OK;
  }

  pPager->journalOff = 0;
  pPager->journalHdr = 0;
  pPager->setMaster = 0;
}

/*
** This function is called whenever an IOERR or FULL error that requires
** the pager to transition into the ERROR state may ahve occurred.
** The first argument is a pointer to the pager structure, the second 
** the error-code about to be returned by a pager API function. The 
** value returned is a copy of the second argument to this function. 
**
** If the second argument is SQLITE_FULL, SQLITE_IOERR or one of the
** IOERR sub-codes, the pager enters the ERROR state and the error code
** is stored in Pager.errCode. While the pager remains in the ERROR state,
** all major API calls on the Pager will immediately return Pager.errCode.
**
** The ERROR state indicates that the contents of the pager-cache 
** cannot be trusted. This state can be cleared by completely discarding 
** the contents of the pager-cache. If a transaction was active when
** the persistent error occurred, then the rollback journal may need
** to be replayed to restore the contents of the database file (as if
** it were a hot-journal).
*/
static int pager_error(Pager *pPager, int rc){
  int rc2 = rc & 0xff;
  assert( rc==SQLITE_OK || !MEMDB );
  assert(
       pPager->errCode==SQLITE_FULL ||
       pPager->errCode==SQLITE_OK ||
       (pPager->errCode & 0xff)==SQLITE_IOERR
  );
  if( rc2==SQLITE_FULL || rc2==SQLITE_IOERR ){
    pPager->errCode = rc;
    pPager->eState = PAGER_ERROR;
  }
  return rc;
}

/*
** This routine ends a transaction. A transaction is usually ended by 
** either a COMMIT or a ROLLBACK operation. This routine may be called 
** after rollback of a hot-journal, or if an error occurs while opening
** the journal file or writing the very first journal-header of a
** database transaction.
** 
** This routine is never called in PAGER_ERROR state. If it is called
** in PAGER_NONE or PAGER_SHARED state and the lock held is less
** exclusive than a RESERVED lock, it is a no-op.
**
** Otherwise, any active savepoints are released.
**
** If the journal file is open, then it is "finalized". Once a journal 
** file has been finalized it is not possible to use it to roll back a 
** transaction. Nor will it be considered to be a hot-journal by this
** or any other database connection. Exactly how a journal is finalized
** depends on whether or not the pager is running in exclusive mode and
** the current journal-mode (Pager.journalMode value), as follows:
**
**   journalMode==MEMORY
**     Journal file descriptor is simply closed. This destroys an 
**     in-memory journal.
**
**   journalMode==TRUNCATE
**     Journal file is truncated to zero bytes in size.
**
**   journalMode==PERSIST
**     The first 28 bytes of the journal file are zeroed. This invalidates
**     the first journal header in the file, and hence the entire journal
**     file. An invalid journal file cannot be rolled back.
**
**   journalMode==DELETE
**     The journal file is closed and deleted using sqlite3OsDelete().
**
**     If the pager is running in exclusive mode, this method of finalizing
**     the journal file is never used. Instead, if the journalMode is
**     DELETE and the pager is in exclusive mode, the method described under
**     journalMode==PERSIST is used instead.
**
** After the journal is finalized, the pager moves to PAGER_READER state.
** If running in non-exclusive rollback mode, the lock on the file is 
** downgraded to a SHARED_LOCK.
**
** SQLITE_OK is returned if no error occurs. If an error occurs during
** any of the IO operations to finalize the journal file or unlock the
** database then the IO error code is returned to the user. If the 
** operation to finalize the journal file fails, then the code still
** tries to unlock the database file if not in exclusive mode. If the
** unlock operation fails as well, then the first error code related
** to the first error encountered (the journal finalization one) is
** returned.
*/
static int pager_end_transaction(Pager *pPager, int hasMaster){
  int rc = SQLITE_OK;      /* Error code from journal finalization operation */
  int rc2 = SQLITE_OK;     /* Error code from db file unlock operation */

  /* Do nothing if the pager does not have an open write transaction
  ** or at least a RESERVED lock. This function may be called when there
  ** is no write-transaction active but a RESERVED or greater lock is
  ** held under two circumstances:
  **
  **   1. After a successful hot-journal rollback, it is called with
  **      eState==PAGER_NONE and eLock==EXCLUSIVE_LOCK.
  **
  **   2. If a connection with locking_mode=exclusive holding an EXCLUSIVE 
  **      lock switches back to locking_mode=normal and then executes a
  **      read-transaction, this function is called with eState==PAGER_READER 
  **      and eLock==EXCLUSIVE_LOCK when the read-transaction is closed.
  */
  assert( assert_pager_state(pPager) );
  assert( pPager->eState!=PAGER_ERROR );
  if( pPager->eState<PAGER_WRITER_LOCKED && pPager->eLock<RESERVED_LOCK ){
    return SQLITE_OK;
  }

  releaseAllSavepoints(pPager);
  assert( isOpen(pPager->jfd) || pPager->pInJournal==0 );
  if( isOpen(pPager->jfd) ){
    assert( !pagerUseWal(pPager) );

    /* Finalize the journal file. */
    if( sqlite3IsMemJournal(pPager->jfd) ){
      assert( pPager->journalMode==PAGER_JOURNALMODE_MEMORY );
      sqlite3OsClose(pPager->jfd);
    }else if( pPager->journalMode==PAGER_JOURNALMODE_TRUNCATE ){
      if( pPager->journalOff==0 ){
        rc = SQLITE_OK;
      }else{
        rc = sqlite3OsTruncate(pPager->jfd, 0);
      }
      pPager->journalOff = 0;
    }else if( pPager->journalMode==PAGER_JOURNALMODE_PERSIST
      || (pPager->exclusiveMode && pPager->journalMode!=PAGER_JOURNALMODE_WAL)
    ){
      rc = zeroJournalHdr(pPager, hasMaster);
      pPager->journalOff = 0;
    }else{
      /* This branch may be executed with Pager.journalMode==MEMORY if
      ** a hot-journal was just rolled back. In this case the journal
      ** file should be closed and deleted. If this connection writes to
      ** the database file, it will do so using an in-memory journal. 
      */
      assert( pPager->journalMode==PAGER_JOURNALMODE_DELETE 
           || pPager->journalMode==PAGER_JOURNALMODE_MEMORY 
           || pPager->journalMode==PAGER_JOURNALMODE_WAL 
      );
      sqlite3OsClose(pPager->jfd);
      if( !pPager->tempFile ){
        rc = sqlite3OsDelete(pPager->pVfs, pPager->zJournal, 0);
      }
    }
  }

#ifdef SQLITE_CHECK_PAGES
  sqlite3PcacheIterateDirty(pPager->pPCache, pager_set_pagehash);
  if( pPager->dbSize==0 && sqlite3PcacheRefCount(pPager->pPCache)>0 ){
    PgHdr *p = pager_lookup(pPager, 1);
    if( p ){
      p->pageHash = 0;
      sqlite3PagerUnref(p);
    }
  }
#endif

  sqlite3BitvecDestroy(pPager->pInJournal);
  pPager->pInJournal = 0;
  pPager->nRec = 0;
  sqlite3PcacheCleanAll(pPager->pPCache);
  sqlite3PcacheTruncate(pPager->pPCache, pPager->dbSize);

  if( pagerUseWal(pPager) ){
    /* Drop the WAL write-lock, if any. Also, if the connection was in 
    ** locking_mode=exclusive mode but is no longer, drop the EXCLUSIVE 
    ** lock held on the database file.
    */
    rc2 = sqlite3WalEndWriteTransaction(pPager->pWal);
    assert( rc2==SQLITE_OK );
  }
  if( !pPager->exclusiveMode 
   && (!pagerUseWal(pPager) || sqlite3WalExclusiveMode(pPager->pWal, 0))
  ){
    rc2 = pagerUnlockDb(pPager, SHARED_LOCK);
    pPager->changeCountDone = 0;
  }
  pPager->eState = PAGER_READER;
  pPager->setMaster = 0;

  return (rc==SQLITE_OK?rc2:rc);
}

/*
** Execute a rollback if a transaction is active and unlock the 
** database file. 
**
** If the pager has already entered the ERROR state, do not attempt 
** the rollback at this time. Instead, pager_unlock() is called. The
** call to pager_unlock() will discard all in-memory pages, unlock
** the database file and move the pager back to OPEN state. If this 
** means that there is a hot-journal left in the file-system, the next 
** connection to obtain a shared lock on the pager (which may be this one) 
** will roll it back.
**
** If the pager has not already entered the ERROR state, but an IO or
** malloc error occurs during a rollback, then this will itself cause 
** the pager to enter the ERROR state. Which will be cleared by the
** call to pager_unlock(), as described above.
*/
static void pagerUnlockAndRollback(Pager *pPager){
  if( pPager->eState!=PAGER_ERROR && pPager->eState!=PAGER_OPEN ){
    assert( assert_pager_state(pPager) );
    if( pPager->eState>=PAGER_WRITER_LOCKED ){
      sqlite3BeginBenignMalloc();
      sqlite3PagerRollback(pPager);
      sqlite3EndBenignMalloc();
    }else if( !pPager->exclusiveMode ){
      assert( pPager->eState==PAGER_READER );
      pager_end_transaction(pPager, 0);
    }
  }
  pager_unlock(pPager);
}

/*
** Parameter aData must point to a buffer of pPager->pageSize bytes
** of data. Compute and return a checksum based ont the contents of the 
** page of data and the current value of pPager->cksumInit.
**
** This is not a real checksum. It is really just the sum of the 
** random initial value (pPager->cksumInit) and every 200th byte
** of the page data, starting with byte offset (pPager->pageSize%200).
** Each byte is interpreted as an 8-bit unsigned integer.
**
** Changing the formula used to compute this checksum results in an
** incompatible journal file format.
**
** If journal corruption occurs due to a power failure, the most likely 
** scenario is that one end or the other of the record will be changed. 
** It is much less likely that the two ends of the journal record will be
** correct and the middle be corrupt.  Thus, this "checksum" scheme,
** though fast and simple, catches the mostly likely kind of corruption.
*/
static u32 pager_cksum(Pager *pPager, const u8 *aData){
  u32 cksum = pPager->cksumInit;         /* Checksum value to return */
  int i = pPager->pageSize-200;          /* Loop counter */
  while( i>0 ){
    cksum += aData[i];
    i -= 200;
  }
  return cksum;
}

/*
** Report the current page size and number of reserved bytes back
** to the codec.
*/
#ifdef SQLITE_HAS_CODEC
static void pagerReportSize(Pager *pPager){
  if( pPager->xCodecSizeChng ){
    pPager->xCodecSizeChng(pPager->pCodec, pPager->pageSize,
                           (int)pPager->nReserve);
  }
}
#else
# define pagerReportSize(X)     /* No-op if we do not support a codec */
#endif

/*
** Read a single page from either the journal file (if isMainJrnl==1) or
** from the sub-journal (if isMainJrnl==0) and playback that page.
** The page begins at offset *pOffset into the file. The *pOffset
** value is increased to the start of the next page in the journal.
**
** The main rollback journal uses checksums - the statement journal does 
** not.
**
** If the page number of the page record read from the (sub-)journal file
** is greater than the current value of Pager.dbSize, then playback is
** skipped and SQLITE_OK is returned.
**
** If pDone is not NULL, then it is a record of pages that have already
** been played back.  If the page at *pOffset has already been played back
** (if the corresponding pDone bit is set) then skip the playback.
** Make sure the pDone bit corresponding to the *pOffset page is set
** prior to returning.
**
** If the page record is successfully read from the (sub-)journal file
** and played back, then SQLITE_OK is returned. If an IO error occurs
** while reading the record from the (sub-)journal file or while writing
** to the database file, then the IO error code is returned. If data
** is successfully read from the (sub-)journal file but appears to be
** corrupted, SQLITE_DONE is returned. Data is considered corrupted in
** two circumstances:
** 
**   * If the record page-number is illegal (0 or PAGER_MJ_PGNO), or
**   * If the record is being rolled back from the main journal file
**     and the checksum field does not match the record content.
**
** Neither of these two scenarios are possible during a savepoint rollback.
**
** If this is a savepoint rollback, then memory may have to be dynamically
** allocated by this function. If this is the case and an allocation fails,
** SQLITE_NOMEM is returned.
*/
static int pager_playback_one_page(
  Pager *pPager,                /* The pager being played back */
  i64 *pOffset,                 /* Offset of record to playback */
  Bitvec *pDone,                /* Bitvec of pages already played back */
  int isMainJrnl,               /* 1 -> main journal. 0 -> sub-journal. */
  int isSavepnt                 /* True for a savepoint rollback */
){
  int rc;
  PgHdr *pPg;                   /* An existing page in the cache */
  Pgno pgno;                    /* The page number of a page in journal */
  u32 cksum;                    /* Checksum used for sanity checking */
  char *aData;                  /* Temporary storage for the page */
  sqlite3_file *jfd;            /* The file descriptor for the journal file */
  int isSynced;                 /* True if journal page is synced */

  assert( (isMainJrnl&~1)==0 );      /* isMainJrnl is 0 or 1 */
  assert( (isSavepnt&~1)==0 );       /* isSavepnt is 0 or 1 */
  assert( isMainJrnl || pDone );     /* pDone always used on sub-journals */
  assert( isSavepnt || pDone==0 );   /* pDone never used on non-savepoint */

  aData = pPager->pTmpSpace;
  assert( aData );         /* Temp storage must have already been allocated */
  assert( pagerUseWal(pPager)==0 || (!isMainJrnl && isSavepnt) );

  /* Either the state is greater than PAGER_WRITER_CACHEMOD (a transaction 
  ** or savepoint rollback done at the request of the caller) or this is
  ** a hot-journal rollback. If it is a hot-journal rollback, the pager
  ** is in state OPEN and holds an EXCLUSIVE lock. Hot-journal rollback
  ** only reads from the main journal, not the sub-journal.
  */
  assert( pPager->eState>=PAGER_WRITER_CACHEMOD
       || (pPager->eState==PAGER_OPEN && pPager->eLock==EXCLUSIVE_LOCK)
  );
  assert( pPager->eState>=PAGER_WRITER_CACHEMOD || isMainJrnl );

  /* Read the page number and page data from the journal or sub-journal
  ** file. Return an error code to the caller if an IO error occurs.
  */
  jfd = isMainJrnl ? pPager->jfd : pPager->sjfd;
  rc = read32bits(jfd, *pOffset, &pgno);
  if( rc!=SQLITE_OK ) return rc;
  rc = sqlite3OsRead(jfd, (u8*)aData, pPager->pageSize, (*pOffset)+4);
  if( rc!=SQLITE_OK ) return rc;
  *pOffset += pPager->pageSize + 4 + isMainJrnl*4;

  /* Sanity checking on the page.  This is more important that I originally
  ** thought.  If a power failure occurs while the journal is being written,
  ** it could cause invalid data to be written into the journal.  We need to
  ** detect this invalid data (with high probability) and ignore it.
  */
  if( pgno==0 || pgno==PAGER_MJ_PGNO(pPager) ){
    assert( !isSavepnt );
    return SQLITE_DONE;
  }
  if( pgno>(Pgno)pPager->dbSize || sqlite3BitvecTest(pDone, pgno) ){
    return SQLITE_OK;
  }
  if( isMainJrnl ){
    rc = read32bits(jfd, (*pOffset)-4, &cksum);
    if( rc ) return rc;
    if( !isSavepnt && pager_cksum(pPager, (u8*)aData)!=cksum ){
      return SQLITE_DONE;
    }
  }

  /* If this page has already been played by before during the current
  ** rollback, then don't bother to play it back again.
  */
  if( pDone && (rc = sqlite3BitvecSet(pDone, pgno))!=SQLITE_OK ){
    return rc;
  }

  /* When playing back page 1, restore the nReserve setting
  */
  if( pgno==1 && pPager->nReserve!=((u8*)aData)[20] ){
    pPager->nReserve = ((u8*)aData)[20];
    pagerReportSize(pPager);
  }

  /* If the pager is in CACHEMOD state, then there must be a copy of this
  ** page in the pager cache. In this case just update the pager cache,
  ** not the database file. The page is left marked dirty in this case.
  **
  ** An exception to the above rule: If the database is in no-sync mode
  ** and a page is moved during an incremental vacuum then the page may
  ** not be in the pager cache. Later: if a malloc() or IO error occurs
  ** during a Movepage() call, then the page may not be in the cache
  ** either. So the condition described in the above paragraph is not
  ** assert()able.
  **
  ** If in WRITER_DBMOD, WRITER_FINISHED or OPEN state, then we update the
  ** pager cache if it exists and the main file. The page is then marked 
  ** not dirty. Since this code is only executed in PAGER_OPEN state for
  ** a hot-journal rollback, it is guaranteed that the page-cache is empty
  ** if the pager is in OPEN state.
  **
  ** Ticket #1171:  The statement journal might contain page content that is
  ** different from the page content at the start of the transaction.
  ** This occurs when a page is changed prior to the start of a statement
  ** then changed again within the statement.  When rolling back such a
  ** statement we must not write to the original database unless we know
  ** for certain that original page contents are synced into the main rollback
  ** journal.  Otherwise, a power loss might leave modified data in the
  ** database file without an entry in the rollback journal that can
  ** restore the database to its original form.  Two conditions must be
  ** met before writing to the database files. (1) the database must be
  ** locked.  (2) we know that the original page content is fully synced
  ** in the main journal either because the page is not in cache or else
  ** the page is marked as needSync==0.
  **
  ** 2008-04-14:  When attempting to vacuum a corrupt database file, it
  ** is possible to fail a statement on a database that does not yet exist.
  ** Do not attempt to write if database file has never been opened.
  */
  if( pagerUseWal(pPager) ){
    pPg = 0;
  }else{
    pPg = pager_lookup(pPager, pgno);
  }
  assert( pPg || !MEMDB );
  assert( pPager->eState!=PAGER_OPEN || pPg==0 );
  PAGERTRACE(("PLAYBACK %d page %d hash(%08x) %s\n",
           PAGERID(pPager), pgno, pager_datahash(pPager->pageSize, (u8*)aData),
           (isMainJrnl?"main-journal":"sub-journal")
  ));
  if( isMainJrnl ){
    isSynced = pPager->noSync || (*pOffset <= pPager->journalHdr);
  }else{
    isSynced = (pPg==0 || 0==(pPg->flags & PGHDR_NEED_SYNC));
  }
  if( isOpen(pPager->fd)
   && (pPager->eState>=PAGER_WRITER_DBMOD || pPager->eState==PAGER_OPEN)
   && isSynced
  ){
    i64 ofst = (pgno-1)*(i64)pPager->pageSize;
    testcase( !isSavepnt && pPg!=0 && (pPg->flags&PGHDR_NEED_SYNC)!=0 );
    assert( !pagerUseWal(pPager) );
    rc = sqlite3OsWrite(pPager->fd, (u8*)aData, pPager->pageSize, ofst);
    if( pgno>pPager->dbFileSize ){
      pPager->dbFileSize = pgno;
    }
    if( pPager->pBackup ){
      CODEC1(pPager, aData, pgno, 3, rc=SQLITE_NOMEM);
      sqlite3BackupUpdate(pPager->pBackup, pgno, (u8*)aData);
      CODEC2(pPager, aData, pgno, 7, rc=SQLITE_NOMEM, aData);
    }
  }else if( !isMainJrnl && pPg==0 ){
    /* If this is a rollback of a savepoint and data was not written to
    ** the database and the page is not in-memory, there is a potential
    ** problem. When the page is next fetched by the b-tree layer, it 
    ** will be read from the database file, which may or may not be 
    ** current. 
    **
    ** There are a couple of different ways this can happen. All are quite
    ** obscure. When running in synchronous mode, this can only happen 
    ** if the page is on the free-list at the start of the transaction, then
    ** populated, then moved using sqlite3PagerMovepage().
    **
    ** The solution is to add an in-memory page to the cache containing
    ** the data just read from the sub-journal. Mark the page as dirty 
    ** and if the pager requires a journal-sync, then mark the page as 
    ** requiring a journal-sync before it is written.
    */
    assert( isSavepnt );
    assert( pPager->doNotSpill==0 );
    pPager->doNotSpill++;
    rc = sqlite3PagerAcquire(pPager, pgno, &pPg, 1);
    assert( pPager->doNotSpill==1 );
    pPager->doNotSpill--;
    if( rc!=SQLITE_OK ) return rc;
    pPg->flags &= ~PGHDR_NEED_READ;
    sqlite3PcacheMakeDirty(pPg);
  }
  if( pPg ){
    /* No page should ever be explicitly rolled back that is in use, except
    ** for page 1 which is held in use in order to keep the lock on the
    ** database active. However such a page may be rolled back as a result
    ** of an internal error resulting in an automatic call to
    ** sqlite3PagerRollback().
    */
    void *pData;
    pData = pPg->pData;
    memcpy(pData, (u8*)aData, pPager->pageSize);
    pPager->xReiniter(pPg);
    if( isMainJrnl && (!isSavepnt || *pOffset<=pPager->journalHdr) ){
      /* If the contents of this page were just restored from the main 
      ** journal file, then its content must be as they were when the 
      ** transaction was first opened. In this case we can mark the page
      ** as clean, since there will be no need to write it out to the
      ** database.
      **
      ** There is one exception to this rule. If the page is being rolled
      ** back as part of a savepoint (or statement) rollback from an 
      ** unsynced portion of the main journal file, then it is not safe
      ** to mark the page as clean. This is because marking the page as
      ** clean will clear the PGHDR_NEED_SYNC flag. Since the page is
      ** already in the journal file (recorded in Pager.pInJournal) and
      ** the PGHDR_NEED_SYNC flag is cleared, if the page is written to
      ** again within this transaction, it will be marked as dirty but
      ** the PGHDR_NEED_SYNC flag will not be set. It could then potentially
      ** be written out into the database file before its journal file
      ** segment is synced. If a crash occurs during or following this,
      ** database corruption may ensue.
      */
      assert( !pagerUseWal(pPager) );
      sqlite3PcacheMakeClean(pPg);
    }
    pager_set_pagehash(pPg);

    /* If this was page 1, then restore the value of Pager.dbFileVers.
    ** Do this before any decoding. */
    if( pgno==1 ){
      memcpy(&pPager->dbFileVers, &((u8*)pData)[24],sizeof(pPager->dbFileVers));
    }

    /* Decode the page just read from disk */
    CODEC1(pPager, pData, pPg->pgno, 3, rc=SQLITE_NOMEM);
    sqlite3PcacheRelease(pPg);
  }
  return rc;
}

/*
** Parameter zMaster is the name of a master journal file. A single journal
** file that referred to the master journal file has just been rolled back.
** This routine checks if it is possible to delete the master journal file,
** and does so if it is.
**
** Argument zMaster may point to Pager.pTmpSpace. So that buffer is not 
** available for use within this function.
**
** When a master journal file is created, it is populated with the names 
** of all of its child journals, one after another, formatted as utf-8 
** encoded text. The end of each child journal file is marked with a 
** nul-terminator byte (0x00). i.e. the entire contents of a master journal
** file for a transaction involving two databases might be:
**
**   "/home/bill/a.db-journal\x00/home/bill/b.db-journal\x00"
**
** A master journal file may only be deleted once all of its child 
** journals have been rolled back.
**
** This function reads the contents of the master-journal file into 
** memory and loops through each of the child journal names. For
** each child journal, it checks if:
**
**   * if the child journal exists, and if so
**   * if the child journal contains a reference to master journal 
**     file zMaster
**
** If a child journal can be found that matches both of the criteria
** above, this function returns without doing anything. Otherwise, if
** no such child journal can be found, file zMaster is deleted from
** the file-system using sqlite3OsDelete().
**
** If an IO error within this function, an error code is returned. This
** function allocates memory by calling sqlite3Malloc(). If an allocation
** fails, SQLITE_NOMEM is returned. Otherwise, if no IO or malloc errors 
** occur, SQLITE_OK is returned.
**
** TODO: This function allocates a single block of memory to load
** the entire contents of the master journal file. This could be
** a couple of kilobytes or so - potentially larger than the page 
** size.
*/
static int pager_delmaster(Pager *pPager, const char *zMaster){
  sqlite3_vfs *pVfs = pPager->pVfs;
  int rc;                   /* Return code */
  sqlite3_file *pMaster;    /* Malloc'd master-journal file descriptor */
  sqlite3_file *pJournal;   /* Malloc'd child-journal file descriptor */
  char *zMasterJournal = 0; /* Contents of master journal file */
  i64 nMasterJournal;       /* Size of master journal file */
  char *zJournal;           /* Pointer to one journal within MJ file */
  char *zMasterPtr;         /* Space to hold MJ filename from a journal file */
  int nMasterPtr;           /* Amount of space allocated to zMasterPtr[] */

  /* Allocate space for both the pJournal and pMaster file descriptors.
  ** If successful, open the master journal file for reading.
  */
  pMaster = (sqlite3_file *)sqlite3MallocZero(pVfs->szOsFile * 2);
  pJournal = (sqlite3_file *)(((u8 *)pMaster) + pVfs->szOsFile);
  if( !pMaster ){
    rc = SQLITE_NOMEM;
  }else{
    const int flags = (SQLITE_OPEN_READONLY|SQLITE_OPEN_MASTER_JOURNAL);
    rc = sqlite3OsOpen(pVfs, zMaster, pMaster, flags, 0);
  }
  if( rc!=SQLITE_OK ) goto delmaster_out;

  /* Load the entire master journal file into space obtained from
  ** sqlite3_malloc() and pointed to by zMasterJournal.   Also obtain
  ** sufficient space (in zMasterPtr) to hold the names of master
  ** journal files extracted from regular rollback-journals.
  */
  rc = sqlite3OsFileSize(pMaster, &nMasterJournal);
  if( rc!=SQLITE_OK ) goto delmaster_out;
  nMasterPtr = pVfs->mxPathname+1;
  zMasterJournal = sqlite3Malloc((int)nMasterJournal + nMasterPtr + 1);
  if( !zMasterJournal ){
    rc = SQLITE_NOMEM;
    goto delmaster_out;
  }
  zMasterPtr = &zMasterJournal[nMasterJournal+1];
  rc = sqlite3OsRead(pMaster, zMasterJournal, (int)nMasterJournal, 0);
  if( rc!=SQLITE_OK ) goto delmaster_out;
  zMasterJournal[nMasterJournal] = 0;

  zJournal = zMasterJournal;
  while( (zJournal-zMasterJournal)<nMasterJournal ){
    int exists;
    rc = sqlite3OsAccess(pVfs, zJournal, SQLITE_ACCESS_EXISTS, &exists);
    if( rc!=SQLITE_OK ){
      goto delmaster_out;
    }
    if( exists ){
      /* One of the journals pointed to by the master journal exists.
      ** Open it and check if it points at the master journal. If
      ** so, return without deleting the master journal file.
      */
      int c;
      int flags = (SQLITE_OPEN_READONLY|SQLITE_OPEN_MAIN_JOURNAL);
      rc = sqlite3OsOpen(pVfs, zJournal, pJournal, flags, 0);
      if( rc!=SQLITE_OK ){
        goto delmaster_out;
      }

      rc = readMasterJournal(pJournal, zMasterPtr, nMasterPtr);
      sqlite3OsClose(pJournal);
      if( rc!=SQLITE_OK ){
        goto delmaster_out;
      }

      c = zMasterPtr[0]!=0 && strcmp(zMasterPtr, zMaster)==0;
      if( c ){
        /* We have a match. Do not delete the master journal file. */
        goto delmaster_out;
      }
    }
    zJournal += (sqlite3Strlen30(zJournal)+1);
  }
 
  sqlite3OsClose(pMaster);
  rc = sqlite3OsDelete(pVfs, zMaster, 0);

delmaster_out:
  sqlite3_free(zMasterJournal);
  if( pMaster ){
    sqlite3OsClose(pMaster);
    assert( !isOpen(pJournal) );
    sqlite3_free(pMaster);
  }
  return rc;
}


/*
** This function is used to change the actual size of the database 
** file in the file-system. This only happens when committing a transaction,
** or rolling back a transaction (including rolling back a hot-journal).
**
** If the main database file is not open, or the pager is not in either
** DBMOD or OPEN state, this function is a no-op. Otherwise, the size 
** of the file is changed to nPage pages (nPage*pPager->pageSize bytes). 
** If the file on disk is currently larger than nPage pages, then use the VFS
** xTruncate() method to truncate it.
**
** Or, it might might be the case that the file on disk is smaller than 
** nPage pages. Some operating system implementations can get confused if 
** you try to truncate a file to some size that is larger than it 
** currently is, so detect this case and write a single zero byte to 
** the end of the new file instead.
**
** If successful, return SQLITE_OK. If an IO error occurs while modifying
** the database file, return the error code to the caller.
*/
static int pager_truncate(Pager *pPager, Pgno nPage){
  int rc = SQLITE_OK;
  assert( pPager->eState!=PAGER_ERROR );
  assert( pPager->eState!=PAGER_READER );
  
  if( isOpen(pPager->fd) 
   && (pPager->eState>=PAGER_WRITER_DBMOD || pPager->eState==PAGER_OPEN) 
  ){
    i64 currentSize, newSize;
    assert( pPager->eLock==EXCLUSIVE_LOCK );
    /* TODO: Is it safe to use Pager.dbFileSize here? */
    rc = sqlite3OsFileSize(pPager->fd, &currentSize);
    newSize = pPager->pageSize*(i64)nPage;
    if( rc==SQLITE_OK && currentSize!=newSize ){
      if( currentSize>newSize ){
        rc = sqlite3OsTruncate(pPager->fd, newSize);
      }else{
        rc = sqlite3OsWrite(pPager->fd, "", 1, newSize-1);
      }
      if( rc==SQLITE_OK ){
        pPager->dbFileSize = nPage;
      }
    }
  }
  return rc;
}

/*
** Set the value of the Pager.sectorSize variable for the given
** pager based on the value returned by the xSectorSize method
** of the open database file. The sector size will be used used 
** to determine the size and alignment of journal header and 
** master journal pointers within created journal files.
**
** For temporary files the effective sector size is always 512 bytes.
**
** Otherwise, for non-temporary files, the effective sector size is
** the value returned by the xSectorSize() method rounded up to 32 if
** it is less than 32, or rounded down to MAX_SECTOR_SIZE if it
** is greater than MAX_SECTOR_SIZE.
*/
static void setSectorSize(Pager *pPager){
  assert( isOpen(pPager->fd) || pPager->tempFile );

  if( !pPager->tempFile ){
    /* Sector size doesn't matter for temporary files. Also, the file
    ** may not have been opened yet, in which case the OsSectorSize()
    ** call will segfault.
    */
    pPager->sectorSize = sqlite3OsSectorSize(pPager->fd);
  }
  if( pPager->sectorSize<32 ){
    pPager->sectorSize = 512;
  }
  if( pPager->sectorSize>MAX_SECTOR_SIZE ){
    assert( MAX_SECTOR_SIZE>=512 );
    pPager->sectorSize = MAX_SECTOR_SIZE;
  }
}

/*
** Playback the journal and thus restore the database file to
** the state it was in before we started making changes.  
**
** The journal file format is as follows: 
**
**  (1)  8 byte prefix.  A copy of aJournalMagic[].
**  (2)  4 byte big-endian integer which is the number of valid page records
**       in the journal.  If this value is 0xffffffff, then compute the
**       number of page records from the journal size.
**  (3)  4 byte big-endian integer which is the initial value for the 
**       sanity checksum.
**  (4)  4 byte integer which is the number of pages to truncate the
**       database to during a rollback.
**  (5)  4 byte big-endian integer which is the sector size.  The header
**       is this many bytes in size.
**  (6)  4 byte big-endian integer which is the page size.
**  (7)  zero padding out to the next sector size.
**  (8)  Zero or more pages instances, each as follows:
**        +  4 byte page number.
**        +  pPager->pageSize bytes of data.
**        +  4 byte checksum
**
** When we speak of the journal header, we mean the first 7 items above.
** Each entry in the journal is an instance of the 8th item.
**
** Call the value from the second bullet "nRec".  nRec is the number of
** valid page entries in the journal.  In most cases, you can compute the
** value of nRec from the size of the journal file.  But if a power
** failure occurred while the journal was being written, it could be the
** case that the size of the journal file had already been increased but
** the extra entries had not yet made it safely to disk.  In such a case,
** the value of nRec computed from the file size would be too large.  For
** that reason, we always use the nRec value in the header.
**
** If the nRec value is 0xffffffff it means that nRec should be computed
** from the file size.  This value is used when the user selects the
** no-sync option for the journal.  A power failure could lead to corruption
** in this case.  But for things like temporary table (which will be
** deleted when the power is restored) we don't care.  
**
** If the file opened as the journal file is not a well-formed
** journal file then all pages up to the first corrupted page are rolled
** back (or no pages if the journal header is corrupted). The journal file
** is then deleted and SQLITE_OK returned, just as if no corruption had
** been encountered.
**
** If an I/O or malloc() error occurs, the journal-file is not deleted
** and an error code is returned.
**
** The isHot parameter indicates that we are trying to rollback a journal
** that might be a hot journal.  Or, it could be that the journal is 
** preserved because of JOURNALMODE_PERSIST or JOURNALMODE_TRUNCATE.
** If the journal really is hot, reset the pager cache prior rolling
** back any content.  If the journal is merely persistent, no reset is
** needed.
*/
static int pager_playback(Pager *pPager, int isHot){
  sqlite3_vfs *pVfs = pPager->pVfs;
  i64 szJ;                 /* Size of the journal file in bytes */
  u32 nRec;                /* Number of Records in the journal */
  u32 u;                   /* Unsigned loop counter */
  Pgno mxPg = 0;           /* Size of the original file in pages */
  int rc;                  /* Result code of a subroutine */
  int res = 1;             /* Value returned by sqlite3OsAccess() */
  char *zMaster = 0;       /* Name of master journal file if any */
  int needPagerReset;      /* True to reset page prior to first page rollback */

  /* Figure out how many records are in the journal.  Abort early if
  ** the journal is empty.
  */
  assert( isOpen(pPager->jfd) );
  rc = sqlite3OsFileSize(pPager->jfd, &szJ);
  if( rc!=SQLITE_OK ){
    goto end_playback;
  }

  /* Read the master journal name from the journal, if it is present.
  ** If a master journal file name is specified, but the file is not
  ** present on disk, then the journal is not hot and does not need to be
  ** played back.
  **
  ** TODO: Technically the following is an error because it assumes that
  ** buffer Pager.pTmpSpace is (mxPathname+1) bytes or larger. i.e. that
  ** (pPager->pageSize >= pPager->pVfs->mxPathname+1). Using os_unix.c,
  **  mxPathname is 512, which is the same as the minimum allowable value
  ** for pageSize.
  */
  zMaster = pPager->pTmpSpace;
  rc = readMasterJournal(pPager->jfd, zMaster, pPager->pVfs->mxPathname+1);
  if( rc==SQLITE_OK && zMaster[0] ){
    rc = sqlite3OsAccess(pVfs, zMaster, SQLITE_ACCESS_EXISTS, &res);
  }
  zMaster = 0;
  if( rc!=SQLITE_OK || !res ){
    goto end_playback;
  }
  pPager->journalOff = 0;
  needPagerReset = isHot;

  /* This loop terminates either when a readJournalHdr() or 
  ** pager_playback_one_page() call returns SQLITE_DONE or an IO error 
  ** occurs. 
  */
  while( 1 ){
    /* Read the next journal header from the journal file.  If there are
    ** not enough bytes left in the journal file for a complete header, or
    ** it is corrupted, then a process must have failed while writing it.
    ** This indicates nothing more needs to be rolled back.
    */
    rc = readJournalHdr(pPager, isHot, szJ, &nRec, &mxPg);
    if( rc!=SQLITE_OK ){ 
      if( rc==SQLITE_DONE ){
        rc = SQLITE_OK;
      }
      goto end_playback;
    }

    /* If nRec is 0xffffffff, then this journal was created by a process
    ** working in no-sync mode. This means that the rest of the journal
    ** file consists of pages, there are no more journal headers. Compute
    ** the value of nRec based on this assumption.
    */
    if( nRec==0xffffffff ){
      assert( pPager->journalOff==JOURNAL_HDR_SZ(pPager) );
      nRec = (int)((szJ - JOURNAL_HDR_SZ(pPager))/JOURNAL_PG_SZ(pPager));
    }

    /* If nRec is 0 and this rollback is of a transaction created by this
    ** process and if this is the final header in the journal, then it means
    ** that this part of the journal was being filled but has not yet been
    ** synced to disk.  Compute the number of pages based on the remaining
    ** size of the file.
    **
    ** The third term of the test was added to fix ticket #2565.
    ** When rolling back a hot journal, nRec==0 always means that the next
    ** chunk of the journal contains zero pages to be rolled back.  But
    ** when doing a ROLLBACK and the nRec==0 chunk is the last chunk in
    ** the journal, it means that the journal might contain additional
    ** pages that need to be rolled back and that the number of pages 
    ** should be computed based on the journal file size.
    */
    if( nRec==0 && !isHot &&
        pPager->journalHdr+JOURNAL_HDR_SZ(pPager)==pPager->journalOff ){
      nRec = (int)((szJ - pPager->journalOff) / JOURNAL_PG_SZ(pPager));
    }

    /* If this is the first header read from the journal, truncate the
    ** database file back to its original size.
    */
    if( pPager->journalOff==JOURNAL_HDR_SZ(pPager) ){
      rc = pager_truncate(pPager, mxPg);
      if( rc!=SQLITE_OK ){
        goto end_playback;
      }
      pPager->dbSize = mxPg;
    }

    /* Copy original pages out of the journal and back into the 
    ** database file and/or page cache.
    */
    for(u=0; u<nRec; u++){
      if( needPagerReset ){
        pager_reset(pPager);
        needPagerReset = 0;
      }
      rc = pager_playback_one_page(pPager,&pPager->journalOff,0,1,0);
      if( rc!=SQLITE_OK ){
        if( rc==SQLITE_DONE ){
          rc = SQLITE_OK;
          pPager->journalOff = szJ;
          break;
        }else if( rc==SQLITE_IOERR_SHORT_READ ){
          /* If the journal has been truncated, simply stop reading and
          ** processing the journal. This might happen if the journal was
          ** not completely written and synced prior to a crash.  In that
          ** case, the database should have never been written in the
          ** first place so it is OK to simply abandon the rollback. */
          rc = SQLITE_OK;
          goto end_playback;
        }else{
          /* If we are unable to rollback, quit and return the error
          ** code.  This will cause the pager to enter the error state
          ** so that no further harm will be done.  Perhaps the next
          ** process to come along will be able to rollback the database.
          */
          goto end_playback;
        }
      }
    }
  }
  /*NOTREACHED*/
  assert( 0 );

end_playback:
  /* Following a rollback, the database file should be back in its original
  ** state prior to the start of the transaction, so invoke the
  ** SQLITE_FCNTL_DB_UNCHANGED file-control method to disable the
  ** assertion that the transaction counter was modified.
  */
  assert(
    pPager->fd->pMethods==0 ||
    sqlite3OsFileControl(pPager->fd,SQLITE_FCNTL_DB_UNCHANGED,0)>=SQLITE_OK
  );

  /* If this playback is happening automatically as a result of an IO or 
  ** malloc error that occurred after the change-counter was updated but 
  ** before the transaction was committed, then the change-counter 
  ** modification may just have been reverted. If this happens in exclusive 
  ** mode, then subsequent transactions performed by the connection will not
  ** update the change-counter at all. This may lead to cache inconsistency
  ** problems for other processes at some point in the future. So, just
  ** in case this has happened, clear the changeCountDone flag now.
  */
  pPager->changeCountDone = pPager->tempFile;

  if( rc==SQLITE_OK ){
    zMaster = pPager->pTmpSpace;
    rc = readMasterJournal(pPager->jfd, zMaster, pPager->pVfs->mxPathname+1);
    testcase( rc!=SQLITE_OK );
  }
  if( rc==SQLITE_OK && !pPager->noSync 
   && (pPager->eState>=PAGER_WRITER_DBMOD || pPager->eState==PAGER_OPEN)
  ){
    rc = sqlite3OsSync(pPager->fd, pPager->syncFlags);
  }
  if( rc==SQLITE_OK ){
    rc = pager_end_transaction(pPager, zMaster[0]!='\0');
    testcase( rc!=SQLITE_OK );
  }
  if( rc==SQLITE_OK && zMaster[0] && res ){
    /* If there was a master journal and this routine will return success,
    ** see if it is possible to delete the master journal.
    */
    rc = pager_delmaster(pPager, zMaster);
    testcase( rc!=SQLITE_OK );
  }

  /* The Pager.sectorSize variable may have been updated while rolling
  ** back a journal created by a process with a different sector size
  ** value. Reset it to the correct value for this process.
  */
  setSectorSize(pPager);
  return rc;
}


/*
** Read the content for page pPg out of the database file and into 
** pPg->pData. A shared lock or greater must be held on the database
** file before this function is called.
**
** If page 1 is read, then the value of Pager.dbFileVers[] is set to
** the value read from the database file.
**
** If an IO error occurs, then the IO error is returned to the caller.
** Otherwise, SQLITE_OK is returned.
*/
static int readDbPage(PgHdr *pPg){
  Pager *pPager = pPg->pPager; /* Pager object associated with page pPg */
  Pgno pgno = pPg->pgno;       /* Page number to read */
  int rc = SQLITE_OK;          /* Return code */
  int isInWal = 0;             /* True if page is in log file */
  int pgsz = pPager->pageSize; /* Number of bytes to read */

  assert( pPager->eState>=PAGER_READER && !MEMDB );
  assert( isOpen(pPager->fd) );

  if( NEVER(!isOpen(pPager->fd)) ){
    assert( pPager->tempFile );
    memset(pPg->pData, 0, pPager->pageSize);
    return SQLITE_OK;
  }

  if( pagerUseWal(pPager) ){
    /* Try to pull the page from the write-ahead log. */
    rc = sqlite3WalRead(pPager->pWal, pgno, &isInWal, pgsz, pPg->pData);
  }
  if( rc==SQLITE_OK && !isInWal ){
    i64 iOffset = (pgno-1)*(i64)pPager->pageSize;
    rc = sqlite3OsRead(pPager->fd, pPg->pData, pgsz, iOffset);
    if( rc==SQLITE_IOERR_SHORT_READ ){
      rc = SQLITE_OK;
    }
  }

  if( pgno==1 ){
    if( rc ){
      /* If the read is unsuccessful, set the dbFileVers[] to something
      ** that will never be a valid file version.  dbFileVers[] is a copy
      ** of bytes 24..39 of the database.  Bytes 28..31 should always be
      ** zero or the size of the database in page. Bytes 32..35 and 35..39
      ** should be page numbers which are never 0xffffffff.  So filling
      ** pPager->dbFileVers[] with all 0xff bytes should suffice.
      **
      ** For an encrypted database, the situation is more complex:  bytes
      ** 24..39 of the database are white noise.  But the probability of
      ** white noising equaling 16 bytes of 0xff is vanishingly small so
      ** we should still be ok.
      */
      memset(pPager->dbFileVers, 0xff, sizeof(pPager->dbFileVers));
    }else{
      u8 *dbFileVers = &((u8*)pPg->pData)[24];
      memcpy(&pPager->dbFileVers, dbFileVers, sizeof(pPager->dbFileVers));
    }
  }
  CODEC1(pPager, pPg->pData, pgno, 3, rc = SQLITE_NOMEM);

  PAGER_INCR(sqlite3_pager_readdb_count);
  PAGER_INCR(pPager->nRead);
  IOTRACE(("PGIN %p %d\n", pPager, pgno));
  PAGERTRACE(("FETCH %d page %d hash(%08x)\n",
               PAGERID(pPager), pgno, pager_pagehash(pPg)));

  return rc;
}

#ifndef SQLITE_OMIT_WAL
/*
** This function is invoked once for each page that has already been 
** written into the log file when a WAL transaction is rolled back.
** Parameter iPg is the page number of said page. The pCtx argument 
** is actually a pointer to the Pager structure.
**
** If page iPg is present in the cache, and has no outstanding references,
** it is discarded. Otherwise, if there are one or more outstanding
** references, the page content is reloaded from the database. If the
** attempt to reload content from the database is required and fails, 
** return an SQLite error code. Otherwise, SQLITE_OK.
*/
static int pagerUndoCallback(void *pCtx, Pgno iPg){
  int rc = SQLITE_OK;
  Pager *pPager = (Pager *)pCtx;
  PgHdr *pPg;

  pPg = sqlite3PagerLookup(pPager, iPg);
  if( pPg ){
    if( sqlite3PcachePageRefcount(pPg)==1 ){
      sqlite3PcacheDrop(pPg);
    }else{
      rc = readDbPage(pPg);
      if( rc==SQLITE_OK ){
        pPager->xReiniter(pPg);
      }
      sqlite3PagerUnref(pPg);
    }
  }

  /* Normally, if a transaction is rolled back, any backup processes are
  ** updated as data is copied out of the rollback journal and into the
  ** database. This is not generally possible with a WAL database, as
  ** rollback involves simply truncating the log file. Therefore, if one
  ** or more frames have already been written to the log (and therefore 
  ** also copied into the backup databases) as part of this transaction,
  ** the backups must be restarted.
  */
  sqlite3BackupRestart(pPager->pBackup);

  return rc;
}

/*
** This function is called to rollback a transaction on a WAL database.
*/
static int pagerRollbackWal(Pager *pPager){
  int rc;                         /* Return Code */
  PgHdr *pList;                   /* List of dirty pages to revert */

  /* For all pages in the cache that are currently dirty or have already
  ** been written (but not committed) to the log file, do one of the 
  ** following:
  **
  **   + Discard the cached page (if refcount==0), or
  **   + Reload page content from the database (if refcount>0).
  */
  pPager->dbSize = pPager->dbOrigSize;
  rc = sqlite3WalUndo(pPager->pWal, pagerUndoCallback, (void *)pPager);
  pList = sqlite3PcacheDirtyList(pPager->pPCache);
  while( pList && rc==SQLITE_OK ){
    PgHdr *pNext = pList->pDirty;
    rc = pagerUndoCallback((void *)pPager, pList->pgno);
    pList = pNext;
  }

  return rc;
}

/*
** This function is a wrapper around sqlite3WalFrames(). As well as logging
** the contents of the list of pages headed by pList (connected by pDirty),
** this function notifies any active backup processes that the pages have
** changed. 
*/ 
static int pagerWalFrames(
  Pager *pPager,                  /* Pager object */
  PgHdr *pList,                   /* List of frames to log */
  Pgno nTruncate,                 /* Database size after this commit */
  int isCommit,                   /* True if this is a commit */
  int syncFlags                   /* Flags to pass to OsSync() (or 0) */
){
  int rc;                         /* Return code */

  assert( pPager->pWal );
  rc = sqlite3WalFrames(pPager->pWal, 
      pPager->pageSize, pList, nTruncate, isCommit, syncFlags
  );
  if( rc==SQLITE_OK && pPager->pBackup ){
    PgHdr *p;
    for(p=pList; p; p=p->pDirty){
      sqlite3BackupUpdate(pPager->pBackup, p->pgno, (u8 *)p->pData);
    }
  }

#ifdef SQLITE_CHECK_PAGES
  {
    PgHdr *p;
    for(p=pList; p; p=p->pDirty) pager_set_pagehash(p);
  }
#endif

  return rc;
}

/*
** Begin a read transaction on the WAL.
**
** This routine used to be called "pagerOpenSnapshot()" because it essentially
** makes a snapshot of the database at the current point in time and preserves
** that snapshot for use by the reader in spite of concurrently changes by
** other writers or checkpointers.
*/
static int pagerBeginReadTransaction(Pager *pPager){
  int rc;                         /* Return code */
  int changed = 0;                /* True if cache must be reset */

  assert( pagerUseWal(pPager) );
  assert( pPager->eState==PAGER_OPEN || pPager->eState==PAGER_READER );

  /* sqlite3WalEndReadTransaction() was not called for the previous
  ** transaction in locking_mode=EXCLUSIVE.  So call it now.  If we
  ** are in locking_mode=NORMAL and EndRead() was previously called,
  ** the duplicate call is harmless.
  */
  sqlite3WalEndReadTransaction(pPager->pWal);

  rc = sqlite3WalBeginReadTransaction(pPager->pWal, &changed);
  if( rc!=SQLITE_OK || changed ){
    pager_reset(pPager);
  }

  return rc;
}
#endif

/*
** This function is called as part of the transition from PAGER_OPEN
** to PAGER_READER state to determine the size of the database file
** in pages (assuming the page size currently stored in Pager.pageSize).
**
** If no error occurs, SQLITE_OK is returned and the size of the database
** in pages is stored in *pnPage. Otherwise, an error code (perhaps
** SQLITE_IOERR_FSTAT) is returned and *pnPage is left unmodified.
*/
static int pagerPagecount(Pager *pPager, Pgno *pnPage){
  Pgno nPage;                     /* Value to return via *pnPage */

  /* Query the WAL sub-system for the database size. The WalDbsize()
  ** function returns zero if the WAL is not open (i.e. Pager.pWal==0), or
  ** if the database size is not available. The database size is not
  ** available from the WAL sub-system if the log file is empty or
  ** contains no valid committed transactions.
  */
  assert( pPager->eState==PAGER_OPEN );
  assert( pPager->eLock>=SHARED_LOCK || pPager->noReadlock );
  nPage = sqlite3WalDbsize(pPager->pWal);

  /* If the database size was not available from the WAL sub-system,
  ** determine it based on the size of the database file. If the size
  ** of the database file is not an integer multiple of the page-size,
  ** round down to the nearest page. Except, any file larger than 0
  ** bytes in size is considered to contain at least one page.
  */
  if( nPage==0 ){
    i64 n = 0;                    /* Size of db file in bytes */
    assert( isOpen(pPager->fd) || pPager->tempFile );
    if( isOpen(pPager->fd) ){
      int rc = sqlite3OsFileSize(pPager->fd, &n);
      if( rc!=SQLITE_OK ){
        return rc;
      }
    }
    nPage = (Pgno)(n / pPager->pageSize);
    if( nPage==0 && n>0 ){
      nPage = 1;
    }
  }

  /* If the current number of pages in the file is greater than the
  ** configured maximum pager number, increase the allowed limit so
  ** that the file can be read.
  */
  if( nPage>pPager->mxPgno ){
    pPager->mxPgno = (Pgno)nPage;
  }

  *pnPage = nPage;
  return SQLITE_OK;
}

#ifndef SQLITE_OMIT_WAL
/*
** Check if the *-wal file that corresponds to the database opened by pPager
** exists if the database is not empy, or verify that the *-wal file does
** not exist (by deleting it) if the database file is empty.
**
** If the database is not empty and the *-wal file exists, open the pager
** in WAL mode.  If the database is empty or if no *-wal file exists and
** if no error occurs, make sure Pager.journalMode is not set to
** PAGER_JOURNALMODE_WAL.
**
** Return SQLITE_OK or an error code.
**
** The caller must hold a SHARED lock on the database file to call this
** function. Because an EXCLUSIVE lock on the db file is required to delete 
** a WAL on a none-empty database, this ensures there is no race condition 
** between the xAccess() below and an xDelete() being executed by some 
** other connection.
*/
static int pagerOpenWalIfPresent(Pager *pPager){
  int rc = SQLITE_OK;
  assert( pPager->eState==PAGER_OPEN );
  assert( pPager->eLock>=SHARED_LOCK || pPager->noReadlock );

  if( !pPager->tempFile ){
    int isWal;                    /* True if WAL file exists */
    Pgno nPage;                   /* Size of the database file */

    rc = pagerPagecount(pPager, &nPage);
    if( rc ) return rc;
    if( nPage==0 ){
      rc = sqlite3OsDelete(pPager->pVfs, pPager->zWal, 0);
      isWal = 0;
    }else{
      rc = sqlite3OsAccess(
          pPager->pVfs, pPager->zWal, SQLITE_ACCESS_EXISTS, &isWal
      );
    }
    if( rc==SQLITE_OK ){
      if( isWal ){
        testcase( sqlite3PcachePagecount(pPager->pPCache)==0 );
        rc = sqlite3PagerOpenWal(pPager, 0);
      }else if( pPager->journalMode==PAGER_JOURNALMODE_WAL ){
        pPager->journalMode = PAGER_JOURNALMODE_DELETE;
      }
    }
  }
  return rc;
}
#endif

/*
** Playback savepoint pSavepoint. Or, if pSavepoint==NULL, then playback
** the entire master journal file. The case pSavepoint==NULL occurs when 
** a ROLLBACK TO command is invoked on a SAVEPOINT that is a transaction 
** savepoint.
**
** When pSavepoint is not NULL (meaning a non-transaction savepoint is 
** being rolled back), then the rollback consists of up to three stages,
** performed in the order specified:
**
**   * Pages are played back from the main journal starting at byte
**     offset PagerSavepoint.iOffset and continuing to 
**     PagerSavepoint.iHdrOffset, or to the end of the main journal
**     file if PagerSavepoint.iHdrOffset is zero.
**
**   * If PagerSavepoint.iHdrOffset is not zero, then pages are played
**     back starting from the journal header immediately following 
**     PagerSavepoint.iHdrOffset to the end of the main journal file.
**
**   * Pages are then played back from the sub-journal file, starting
**     with the PagerSavepoint.iSubRec and continuing to the end of
**     the journal file.
**
** Throughout the rollback process, each time a page is rolled back, the
** corresponding bit is set in a bitvec structure (variable pDone in the
** implementation below). This is used to ensure that a page is only
** rolled back the first time it is encountered in either journal.
**
** If pSavepoint is NULL, then pages are only played back from the main
** journal file. There is no need for a bitvec in this case.
**
** In either case, before playback commences the Pager.dbSize variable
** is reset to the value that it held at the start of the savepoint 
** (or transaction). No page with a page-number greater than this value
** is played back. If one is encountered it is simply skipped.
*/
static int pagerPlaybackSavepoint(Pager *pPager, PagerSavepoint *pSavepoint){
  i64 szJ;                 /* Effective size of the main journal */
  i64 iHdrOff;             /* End of first segment of main-journal records */
  int rc = SQLITE_OK;      /* Return code */
  Bitvec *pDone = 0;       /* Bitvec to ensure pages played back only once */

  assert( pPager->eState!=PAGER_ERROR );
  assert( pPager->eState>=PAGER_WRITER_LOCKED );

  /* Allocate a bitvec to use to store the set of pages rolled back */
  if( pSavepoint ){
    pDone = sqlite3BitvecCreate(pSavepoint->nOrig);
    if( !pDone ){
      return SQLITE_NOMEM;
    }
  }

  /* Set the database size back to the value it was before the savepoint 
  ** being reverted was opened.
  */
  pPager->dbSize = pSavepoint ? pSavepoint->nOrig : pPager->dbOrigSize;
  pPager->changeCountDone = pPager->tempFile;

  if( !pSavepoint && pagerUseWal(pPager) ){
    return pagerRollbackWal(pPager);
  }

  /* Use pPager->journalOff as the effective size of the main rollback
  ** journal.  The actual file might be larger than this in
  ** PAGER_JOURNALMODE_TRUNCATE or PAGER_JOURNALMODE_PERSIST.  But anything
  ** past pPager->journalOff is off-limits to us.
  */
  szJ = pPager->journalOff;
  assert( pagerUseWal(pPager)==0 || szJ==0 );

  /* Begin by rolling back records from the main journal starting at
  ** PagerSavepoint.iOffset and continuing to the next journal header.
  ** There might be records in the main journal that have a page number
  ** greater than the current database size (pPager->dbSize) but those
  ** will be skipped automatically.  Pages are added to pDone as they
  ** are played back.
  */
  if( pSavepoint && !pagerUseWal(pPager) ){
    iHdrOff = pSavepoint->iHdrOffset ? pSavepoint->iHdrOffset : szJ;
    pPager->journalOff = pSavepoint->iOffset;
    while( rc==SQLITE_OK && pPager->journalOff<iHdrOff ){
      rc = pager_playback_one_page(pPager, &pPager->journalOff, pDone, 1, 1);
    }
    assert( rc!=SQLITE_DONE );
  }else{
    pPager->journalOff = 0;
  }

  /* Continue rolling back records out of the main journal starting at
  ** the first journal header seen and continuing until the effective end
  ** of the main journal file.  Continue to skip out-of-range pages and
  ** continue adding pages rolled back to pDone.
  */
  while( rc==SQLITE_OK && pPager->journalOff<szJ ){
    u32 ii;            /* Loop counter */
    u32 nJRec = 0;     /* Number of Journal Records */
    u32 dummy;
    rc = readJournalHdr(pPager, 0, szJ, &nJRec, &dummy);
    assert( rc!=SQLITE_DONE );

    /*
    ** The "pPager->journalHdr+JOURNAL_HDR_SZ(pPager)==pPager->journalOff"
    ** test is related to ticket #2565.  See the discussion in the
    ** pager_playback() function for additional information.
    */
    if( nJRec==0 
     && pPager->journalHdr+JOURNAL_HDR_SZ(pPager)==pPager->journalOff
    ){
      nJRec = (u32)((szJ - pPager->journalOff)/JOURNAL_PG_SZ(pPager));
    }
    for(ii=0; rc==SQLITE_OK && ii<nJRec && pPager->journalOff<szJ; ii++){
      rc = pager_playback_one_page(pPager, &pPager->journalOff, pDone, 1, 1);
    }
    assert( rc!=SQLITE_DONE );
  }
  assert( rc!=SQLITE_OK || pPager->journalOff>=szJ );

  /* Finally,  rollback pages from the sub-journal.  Page that were
  ** previously rolled back out of the main journal (and are hence in pDone)
  ** will be skipped.  Out-of-range pages are also skipped.
  */
  if( pSavepoint ){
    u32 ii;            /* Loop counter */
    i64 offset = pSavepoint->iSubRec*(4+pPager->pageSize);

    if( pagerUseWal(pPager) ){
      rc = sqlite3WalSavepointUndo(pPager->pWal, pSavepoint->aWalData);
    }
    for(ii=pSavepoint->iSubRec; rc==SQLITE_OK && ii<pPager->nSubRec; ii++){
      assert( offset==ii*(4+pPager->pageSize) );
      rc = pager_playback_one_page(pPager, &offset, pDone, 0, 1);
    }
    assert( rc!=SQLITE_DONE );
  }

  sqlite3BitvecDestroy(pDone);
  if( rc==SQLITE_OK ){
    pPager->journalOff = szJ;
  }

  return rc;
}

/*
** Change the maximum number of in-memory pages that are allowed.
*/
void sqlite3PagerSetCachesize(Pager *pPager, int mxPage){
  sqlite3PcacheSetCachesize(pPager->pPCache, mxPage);
}

/*
** Adjust the robustness of the database to damage due to OS crashes
** or power failures by changing the number of syncs()s when writing
** the rollback journal.  There are three levels:
**
**    OFF       sqlite3OsSync() is never called.  This is the default
**              for temporary and transient files.
**
**    NORMAL    The journal is synced once before writes begin on the
**              database.  This is normally adequate protection, but
**              it is theoretically possible, though very unlikely,
**              that an inopertune power failure could leave the journal
**              in a state which would cause damage to the database
**              when it is rolled back.
**
**    FULL      The journal is synced twice before writes begin on the
**              database (with some additional information - the nRec field
**              of the journal header - being written in between the two
**              syncs).  If we assume that writing a
**              single disk sector is atomic, then this mode provides
**              assurance that the journal will not be corrupted to the
**              point of causing damage to the database during rollback.
**
** The above is for a rollback-journal mode.  For WAL mode, OFF continues
** to mean that no syncs ever occur.  NORMAL means that the WAL is synced
** prior to the start of checkpoint and that the database file is synced
** at the conclusion of the checkpoint if the entire content of the WAL
** was written back into the database.  But no sync operations occur for
** an ordinary commit in NORMAL mode with WAL.  FULL means that the WAL
** file is synced following each commit operation, in addition to the
** syncs associated with NORMAL.
**
** Do not confuse synchronous=FULL with SQLITE_SYNC_FULL.  The
** SQLITE_SYNC_FULL macro means to use the MacOSX-style full-fsync
** using fcntl(F_FULLFSYNC).  SQLITE_SYNC_NORMAL means to do an
** ordinary fsync() call.  There is no difference between SQLITE_SYNC_FULL
** and SQLITE_SYNC_NORMAL on platforms other than MacOSX.  But the
** synchronous=FULL versus synchronous=NORMAL setting determines when
** the xSync primitive is called and is relevant to all platforms.
**
** Numeric values associated with these states are OFF==1, NORMAL=2,
** and FULL=3.
*/
#ifndef SQLITE_OMIT_PAGER_PRAGMAS
void sqlite3PagerSetSafetyLevel(
  Pager *pPager,        /* The pager to set safety level for */
  int level,            /* PRAGMA synchronous.  1=OFF, 2=NORMAL, 3=FULL */  
  int bFullFsync,       /* PRAGMA fullfsync */
  int bCkptFullFsync    /* PRAGMA checkpoint_fullfsync */
){
  assert( level>=1 && level<=3 );
  pPager->noSync =  (level==1 || pPager->tempFile) ?1:0;
  pPager->fullSync = (level==3 && !pPager->tempFile) ?1:0;
  if( pPager->noSync ){
    pPager->syncFlags = 0;
    pPager->ckptSyncFlags = 0;
  }else if( bFullFsync ){
    pPager->syncFlags = SQLITE_SYNC_FULL;
    pPager->ckptSyncFlags = SQLITE_SYNC_FULL;
  }else if( bCkptFullFsync ){
    pPager->syncFlags = SQLITE_SYNC_NORMAL;
    pPager->ckptSyncFlags = SQLITE_SYNC_FULL;
  }else{
    pPager->syncFlags = SQLITE_SYNC_NORMAL;
    pPager->ckptSyncFlags = SQLITE_SYNC_NORMAL;
  }
}
#endif

/*
** The following global variable is incremented whenever the library
** attempts to open a temporary file.  This information is used for
** testing and analysis only.  
*/
#ifdef SQLITE_TEST
int sqlite3_opentemp_count = 0;
#endif

/*
** Open a temporary file.
**
** Write the file descriptor into *pFile. Return SQLITE_OK on success 
** or some other error code if we fail. The OS will automatically 
** delete the temporary file when it is closed.
**
** The flags passed to the VFS layer xOpen() call are those specified
** by parameter vfsFlags ORed with the following:
**
**     SQLITE_OPEN_READWRITE
**     SQLITE_OPEN_CREATE
**     SQLITE_OPEN_EXCLUSIVE
**     SQLITE_OPEN_DELETEONCLOSE
*/
static int pagerOpentemp(
  Pager *pPager,        /* The pager object */
  sqlite3_file *pFile,  /* Write the file descriptor here */
  int vfsFlags          /* Flags passed through to the VFS */
){
  int rc;               /* Return code */

#ifdef SQLITE_TEST
  sqlite3_opentemp_count++;  /* Used for testing and analysis only */
#endif

  vfsFlags |=  SQLITE_OPEN_READWRITE | SQLITE_OPEN_CREATE |
            SQLITE_OPEN_EXCLUSIVE | SQLITE_OPEN_DELETEONCLOSE;
  rc = sqlite3OsOpen(pPager->pVfs, 0, pFile, vfsFlags, 0);
  assert( rc!=SQLITE_OK || isOpen(pFile) );
  return rc;
}

/*
** Set the busy handler function.
**
** The pager invokes the busy-handler if sqlite3OsLock() returns 
** SQLITE_BUSY when trying to upgrade from no-lock to a SHARED lock,
** or when trying to upgrade from a RESERVED lock to an EXCLUSIVE 
** lock. It does *not* invoke the busy handler when upgrading from
** SHARED to RESERVED, or when upgrading from SHARED to EXCLUSIVE
** (which occurs during hot-journal rollback). Summary:
**
**   Transition                        | Invokes xBusyHandler
**   --------------------------------------------------------
**   NO_LOCK       -> SHARED_LOCK      | Yes
**   SHARED_LOCK   -> RESERVED_LOCK    | No
**   SHARED_LOCK   -> EXCLUSIVE_LOCK   | No
**   RESERVED_LOCK -> EXCLUSIVE_LOCK   | Yes
**
** If the busy-handler callback returns non-zero, the lock is 
** retried. If it returns zero, then the SQLITE_BUSY error is
** returned to the caller of the pager API function.
*/
void sqlite3PagerSetBusyhandler(
  Pager *pPager,                       /* Pager object */
  int (*xBusyHandler)(void *),         /* Pointer to busy-handler function */
  void *pBusyHandlerArg                /* Argument to pass to xBusyHandler */
){  
  pPager->xBusyHandler = xBusyHandler;
  pPager->pBusyHandlerArg = pBusyHandlerArg;
}

/*
** Change the page size used by the Pager object. The new page size 
** is passed in *pPageSize.
**
** If the pager is in the error state when this function is called, it
** is a no-op. The value returned is the error state error code (i.e. 
** one of SQLITE_IOERR, an SQLITE_IOERR_xxx sub-code or SQLITE_FULL).
**
** Otherwise, if all of the following are true:
**
**   * the new page size (value of *pPageSize) is valid (a power 
**     of two between 512 and SQLITE_MAX_PAGE_SIZE, inclusive), and
**
**   * there are no outstanding page references, and
**
**   * the database is either not an in-memory database or it is
**     an in-memory database that currently consists of zero pages.
**
** then the pager object page size is set to *pPageSize.
**
** If the page size is changed, then this function uses sqlite3PagerMalloc() 
** to obtain a new Pager.pTmpSpace buffer. If this allocation attempt 
** fails, SQLITE_NOMEM is returned and the page size remains unchanged. 
** In all other cases, SQLITE_OK is returned.
**
** If the page size is not changed, either because one of the enumerated
** conditions above is not true, the pager was in error state when this
** function was called, or because the memory allocation attempt failed, 
** then *pPageSize is set to the old, retained page size before returning.
*/
int sqlite3PagerSetPagesize(Pager *pPager, u32 *pPageSize, int nReserve){
  int rc = SQLITE_OK;

  /* It is not possible to do a full assert_pager_state() here, as this
  ** function may be called from within PagerOpen(), before the state
  ** of the Pager object is internally consistent.
  **
  ** At one point this function returned an error if the pager was in 
  ** PAGER_ERROR state. But since PAGER_ERROR state guarantees that
  ** there is at least one outstanding page reference, this function
  ** is a no-op for that case anyhow.
  */

  u32 pageSize = *pPageSize;
  assert( pageSize==0 || (pageSize>=512 && pageSize<=SQLITE_MAX_PAGE_SIZE) );
  if( (pPager->memDb==0 || pPager->dbSize==0)
   && sqlite3PcacheRefCount(pPager->pPCache)==0 
   && pageSize && pageSize!=(u32)pPager->pageSize 
  ){
    char *pNew = NULL;             /* New temp space */
    i64 nByte = 0;

    if( pPager->eState>PAGER_OPEN && isOpen(pPager->fd) ){
      rc = sqlite3OsFileSize(pPager->fd, &nByte);
    }
    if( rc==SQLITE_OK ){
      pNew = (char *)sqlite3PageMalloc(pageSize);
      if( !pNew ) rc = SQLITE_NOMEM;
    }

    if( rc==SQLITE_OK ){
      pager_reset(pPager);
      pPager->dbSize = (Pgno)(nByte/pageSize);
      pPager->pageSize = pageSize;
      sqlite3PageFree(pPager->pTmpSpace);
      pPager->pTmpSpace = pNew;
      sqlite3PcacheSetPageSize(pPager->pPCache, pageSize);
    }
  }

  *pPageSize = pPager->pageSize;
  if( rc==SQLITE_OK ){
    if( nReserve<0 ) nReserve = pPager->nReserve;
    assert( nReserve>=0 && nReserve<1000 );
    pPager->nReserve = (i16)nReserve;
    pagerReportSize(pPager);
  }
  return rc;
}

/*
** Return a pointer to the "temporary page" buffer held internally
** by the pager.  This is a buffer that is big enough to hold the
** entire content of a database page.  This buffer is used internally
** during rollback and will be overwritten whenever a rollback
** occurs.  But other modules are free to use it too, as long as
** no rollbacks are happening.
*/
void *sqlite3PagerTempSpace(Pager *pPager){
  return pPager->pTmpSpace;
}

/*
** Attempt to set the maximum database page count if mxPage is positive. 
** Make no changes if mxPage is zero or negative.  And never reduce the
** maximum page count below the current size of the database.
**
** Regardless of mxPage, return the current maximum page count.
*/
int sqlite3PagerMaxPageCount(Pager *pPager, int mxPage){
  if( mxPage>0 ){
    pPager->mxPgno = mxPage;
  }
  if( pPager->eState!=PAGER_OPEN && pPager->mxPgno<pPager->dbSize ){
    pPager->mxPgno = pPager->dbSize;
  }
  return pPager->mxPgno;
}

/*
** The following set of routines are used to disable the simulated
** I/O error mechanism.  These routines are used to avoid simulated
** errors in places where we do not care about errors.
**
** Unless -DSQLITE_TEST=1 is used, these routines are all no-ops
** and generate no code.
*/
#ifdef SQLITE_TEST
extern int sqlite3_io_error_pending;
extern int sqlite3_io_error_hit;
static int saved_cnt;
void disable_simulated_io_errors(void){
  saved_cnt = sqlite3_io_error_pending;
  sqlite3_io_error_pending = -1;
}
void enable_simulated_io_errors(void){
  sqlite3_io_error_pending = saved_cnt;
}
#else
# define disable_simulated_io_errors()
# define enable_simulated_io_errors()
#endif

/*
** Read the first N bytes from the beginning of the file into memory
** that pDest points to. 
**
** If the pager was opened on a transient file (zFilename==""), or
** opened on a file less than N bytes in size, the output buffer is
** zeroed and SQLITE_OK returned. The rationale for this is that this 
** function is used to read database headers, and a new transient or
** zero sized database has a header than consists entirely of zeroes.
**
** If any IO error apart from SQLITE_IOERR_SHORT_READ is encountered,
** the error code is returned to the caller and the contents of the
** output buffer undefined.
*/
int sqlite3PagerReadFileheader(Pager *pPager, int N, unsigned char *pDest){
  int rc = SQLITE_OK;
  memset(pDest, 0, N);
  assert( isOpen(pPager->fd) || pPager->tempFile );

  /* This routine is only called by btree immediately after creating
  ** the Pager object.  There has not been an opportunity to transition
  ** to WAL mode yet.
  */
  assert( !pagerUseWal(pPager) );

  if( isOpen(pPager->fd) ){
    IOTRACE(("DBHDR %p 0 %d\n", pPager, N))
    rc = sqlite3OsRead(pPager->fd, pDest, N, 0);
    if( rc==SQLITE_IOERR_SHORT_READ ){
      rc = SQLITE_OK;
    }
  }
  return rc;
}

/*
** This function may only be called when a read-transaction is open on
** the pager. It returns the total number of pages in the database.
**
** However, if the file is between 1 and <page-size> bytes in size, then 
** this is considered a 1 page file.
*/
void sqlite3PagerPagecount(Pager *pPager, int *pnPage){
  assert( pPager->eState>=PAGER_READER );
  assert( pPager->eState!=PAGER_WRITER_FINISHED );
  *pnPage = (int)pPager->dbSize;
}


/*
** Try to obtain a lock of type locktype on the database file. If
** a similar or greater lock is already held, this function is a no-op
** (returning SQLITE_OK immediately).
**
** Otherwise, attempt to obtain the lock using sqlite3OsLock(). Invoke 
** the busy callback if the lock is currently not available. Repeat 
** until the busy callback returns false or until the attempt to 
** obtain the lock succeeds.
**
** Return SQLITE_OK on success and an error code if we cannot obtain
** the lock. If the lock is obtained successfully, set the Pager.state 
** variable to locktype before returning.
*/
static int pager_wait_on_lock(Pager *pPager, int locktype){
  int rc;                              /* Return code */

  /* Check that this is either a no-op (because the requested lock is 
  ** already held, or one of the transistions that the busy-handler
  ** may be invoked during, according to the comment above
  ** sqlite3PagerSetBusyhandler().
  */
  assert( (pPager->eLock>=locktype)
       || (pPager->eLock==NO_LOCK && locktype==SHARED_LOCK)
       || (pPager->eLock==RESERVED_LOCK && locktype==EXCLUSIVE_LOCK)
  );

  do {
    rc = pagerLockDb(pPager, locktype);
  }while( rc==SQLITE_BUSY && pPager->xBusyHandler(pPager->pBusyHandlerArg) );
  return rc;
}

/*
** Function assertTruncateConstraint(pPager) checks that one of the 
** following is true for all dirty pages currently in the page-cache:
**
**   a) The page number is less than or equal to the size of the 
**      current database image, in pages, OR
**
**   b) if the page content were written at this time, it would not
**      be necessary to write the current content out to the sub-journal
**      (as determined by function subjRequiresPage()).
**
** If the condition asserted by this function were not true, and the
** dirty page were to be discarded from the cache via the pagerStress()
** routine, pagerStress() would not write the current page content to
** the database file. If a savepoint transaction were rolled back after
** this happened, the correct behaviour would be to restore the current
** content of the page. However, since this content is not present in either
** the database file or the portion of the rollback journal and 
** sub-journal rolled back the content could not be restored and the
** database image would become corrupt. It is therefore fortunate that 
** this circumstance cannot arise.
*/
#if defined(SQLITE_DEBUG)
static void assertTruncateConstraintCb(PgHdr *pPg){
  assert( pPg->flags&PGHDR_DIRTY );
  assert( !subjRequiresPage(pPg) || pPg->pgno<=pPg->pPager->dbSize );
}
static void assertTruncateConstraint(Pager *pPager){
  sqlite3PcacheIterateDirty(pPager->pPCache, assertTruncateConstraintCb);
}
#else
# define assertTruncateConstraint(pPager)
#endif

/*
** Truncate the in-memory database file image to nPage pages. This 
** function does not actually modify the database file on disk. It 
** just sets the internal state of the pager object so that the 
** truncation will be done when the current transaction is committed.
*/
void sqlite3PagerTruncateImage(Pager *pPager, Pgno nPage){
  assert( pPager->dbSize>=nPage );
  assert( pPager->eState>=PAGER_WRITER_CACHEMOD );
  pPager->dbSize = nPage;
  assertTruncateConstraint(pPager);
}


/*
** This function is called before attempting a hot-journal rollback. It
** syncs the journal file to disk, then sets pPager->journalHdr to the
** size of the journal file so that the pager_playback() routine knows
** that the entire journal file has been synced.
**
** Syncing a hot-journal to disk before attempting to roll it back ensures 
** that if a power-failure occurs during the rollback, the process that
** attempts rollback following system recovery sees the same journal
** content as this process.
**
** If everything goes as planned, SQLITE_OK is returned. Otherwise, 
** an SQLite error code.
*/
static int pagerSyncHotJournal(Pager *pPager){
  int rc = SQLITE_OK;
  if( !pPager->noSync ){
    rc = sqlite3OsSync(pPager->jfd, SQLITE_SYNC_NORMAL);
  }
  if( rc==SQLITE_OK ){
    rc = sqlite3OsFileSize(pPager->jfd, &pPager->journalHdr);
  }
  return rc;
}

/*
** Shutdown the page cache.  Free all memory and close all files.
**
** If a transaction was in progress when this routine is called, that
** transaction is rolled back.  All outstanding pages are invalidated
** and their memory is freed.  Any attempt to use a page associated
** with this page cache after this function returns will likely
** result in a coredump.
**
** This function always succeeds. If a transaction is active an attempt
** is made to roll it back. If an error occurs during the rollback 
** a hot journal may be left in the filesystem but no error is returned
** to the caller.
*/
int sqlite3PagerClose(Pager *pPager){
  u8 *pTmp = (u8 *)pPager->pTmpSpace;

  disable_simulated_io_errors();
  sqlite3BeginBenignMalloc();
  /* pPager->errCode = 0; */
  pPager->exclusiveMode = 0;
#ifndef SQLITE_OMIT_WAL
  sqlite3WalClose(pPager->pWal, pPager->ckptSyncFlags, pPager->pageSize, pTmp);
  pPager->pWal = 0;
#endif
  pager_reset(pPager);
  if( MEMDB ){
    pager_unlock(pPager);
  }else{
    /* If it is open, sync the journal file before calling UnlockAndRollback.
    ** If this is not done, then an unsynced portion of the open journal 
    ** file may be played back into the database. If a power failure occurs 
    ** while this is happening, the database could become corrupt.
    **
    ** If an error occurs while trying to sync the journal, shift the pager
    ** into the ERROR state. This causes UnlockAndRollback to unlock the
    ** database and close the journal file without attempting to roll it
    ** back or finalize it. The next database user will have to do hot-journal
    ** rollback before accessing the database file.
    */
    if( isOpen(pPager->jfd) ){
      pager_error(pPager, pagerSyncHotJournal(pPager));
    }
    pagerUnlockAndRollback(pPager);
  }
  sqlite3EndBenignMalloc();
  enable_simulated_io_errors();
  PAGERTRACE(("CLOSE %d\n", PAGERID(pPager)));
  IOTRACE(("CLOSE %p\n", pPager))
  sqlite3OsClose(pPager->jfd);
  sqlite3OsClose(pPager->fd);
  sqlite3PageFree(pTmp);
  sqlite3PcacheClose(pPager->pPCache);

#ifdef SQLITE_HAS_CODEC
  if( pPager->xCodecFree ) pPager->xCodecFree(pPager->pCodec);
#endif

  assert( !pPager->aSavepoint && !pPager->pInJournal );
  assert( !isOpen(pPager->jfd) && !isOpen(pPager->sjfd) );

  sqlite3_free(pPager);
  return SQLITE_OK;
}

#if !defined(NDEBUG) || defined(SQLITE_TEST)
/*
** Return the page number for page pPg.
*/
Pgno sqlite3PagerPagenumber(DbPage *pPg){
  return pPg->pgno;
}
#endif

/*
** Increment the reference count for page pPg.
*/
void sqlite3PagerRef(DbPage *pPg){
  sqlite3PcacheRef(pPg);
}

/*
** Sync the journal. In other words, make sure all the pages that have
** been written to the journal have actually reached the surface of the
** disk and can be restored in the event of a hot-journal rollback.
**
** If the Pager.noSync flag is set, then this function is a no-op.
** Otherwise, the actions required depend on the journal-mode and the 
** device characteristics of the the file-system, as follows:
**
**   * If the journal file is an in-memory journal file, no action need
**     be taken.
**
**   * Otherwise, if the device does not support the SAFE_APPEND property,
**     then the nRec field of the most recently written journal header
**     is updated to contain the number of journal records that have
**     been written following it. If the pager is operating in full-sync
**     mode, then the journal file is synced before this field is updated.
**
**   * If the device does not support the SEQUENTIAL property, then 
**     journal file is synced.
**
** Or, in pseudo-code:
**
**   if( NOT <in-memory journal> ){
**     if( NOT SAFE_APPEND ){
**       if( <full-sync mode> ) xSync(<journal file>);
**       <update nRec field>
**     } 
**     if( NOT SEQUENTIAL ) xSync(<journal file>);
**   }
**
** If successful, this routine clears the PGHDR_NEED_SYNC flag of every 
** page currently held in memory before returning SQLITE_OK. If an IO
** error is encountered, then the IO error code is returned to the caller.
*/
static int syncJournal(Pager *pPager, int newHdr){
  int rc;                         /* Return code */

  assert( pPager->eState==PAGER_WRITER_CACHEMOD
       || pPager->eState==PAGER_WRITER_DBMOD
  );
  assert( assert_pager_state(pPager) );
  assert( !pagerUseWal(pPager) );

  rc = sqlite3PagerExclusiveLock(pPager);
  if( rc!=SQLITE_OK ) return rc;

  if( !pPager->noSync ){
    assert( !pPager->tempFile );
    if( isOpen(pPager->jfd) && pPager->journalMode!=PAGER_JOURNALMODE_MEMORY ){
      const int iDc = sqlite3OsDeviceCharacteristics(pPager->fd);
      assert( isOpen(pPager->jfd) );

      if( 0==(iDc&SQLITE_IOCAP_SAFE_APPEND) ){
        /* This block deals with an obscure problem. If the last connection
        ** that wrote to this database was operating in persistent-journal
        ** mode, then the journal file may at this point actually be larger
        ** than Pager.journalOff bytes. If the next thing in the journal
        ** file happens to be a journal-header (written as part of the
        ** previous connection's transaction), and a crash or power-failure 
        ** occurs after nRec is updated but before this connection writes 
        ** anything else to the journal file (or commits/rolls back its 
        ** transaction), then SQLite may become confused when doing the 
        ** hot-journal rollback following recovery. It may roll back all
        ** of this connections data, then proceed to rolling back the old,
        ** out-of-date data that follows it. Database corruption.
        **
        ** To work around this, if the journal file does appear to contain
        ** a valid header following Pager.journalOff, then write a 0x00
        ** byte to the start of it to prevent it from being recognized.
        **
        ** Variable iNextHdrOffset is set to the offset at which this
        ** problematic header will occur, if it exists. aMagic is used 
        ** as a temporary buffer to inspect the first couple of bytes of
        ** the potential journal header.
        */
        i64 iNextHdrOffset;
        u8 aMagic[8];
        u8 zHeader[sizeof(aJournalMagic)+4];

        memcpy(zHeader, aJournalMagic, sizeof(aJournalMagic));
        put32bits(&zHeader[sizeof(aJournalMagic)], pPager->nRec);

        iNextHdrOffset = journalHdrOffset(pPager);
        rc = sqlite3OsRead(pPager->jfd, aMagic, 8, iNextHdrOffset);
        if( rc==SQLITE_OK && 0==memcmp(aMagic, aJournalMagic, 8) ){
          static const u8 zerobyte = 0;
          rc = sqlite3OsWrite(pPager->jfd, &zerobyte, 1, iNextHdrOffset);
        }
        if( rc!=SQLITE_OK && rc!=SQLITE_IOERR_SHORT_READ ){
          return rc;
        }

        /* Write the nRec value into the journal file header. If in
        ** full-synchronous mode, sync the journal first. This ensures that
        ** all data has really hit the disk before nRec is updated to mark
        ** it as a candidate for rollback.
        **
        ** This is not required if the persistent media supports the
        ** SAFE_APPEND property. Because in this case it is not possible 
        ** for garbage data to be appended to the file, the nRec field
        ** is populated with 0xFFFFFFFF when the journal header is written
        ** and never needs to be updated.
        */
        if( pPager->fullSync && 0==(iDc&SQLITE_IOCAP_SEQUENTIAL) ){
          PAGERTRACE(("SYNC journal of %d\n", PAGERID(pPager)));
          IOTRACE(("JSYNC %p\n", pPager))
          rc = sqlite3OsSync(pPager->jfd, pPager->syncFlags);
          if( rc!=SQLITE_OK ) return rc;
        }
        IOTRACE(("JHDR %p %lld\n", pPager, pPager->journalHdr));
        rc = sqlite3OsWrite(
            pPager->jfd, zHeader, sizeof(zHeader), pPager->journalHdr
        );
        if( rc!=SQLITE_OK ) return rc;
      }
      if( 0==(iDc&SQLITE_IOCAP_SEQUENTIAL) ){
        PAGERTRACE(("SYNC journal of %d\n", PAGERID(pPager)));
        IOTRACE(("JSYNC %p\n", pPager))
        rc = sqlite3OsSync(pPager->jfd, pPager->syncFlags| 
          (pPager->syncFlags==SQLITE_SYNC_FULL?SQLITE_SYNC_DATAONLY:0)
        );
        if( rc!=SQLITE_OK ) return rc;
      }

      pPager->journalHdr = pPager->journalOff;
      if( newHdr && 0==(iDc&SQLITE_IOCAP_SAFE_APPEND) ){
        pPager->nRec = 0;
        rc = writeJournalHdr(pPager);
        if( rc!=SQLITE_OK ) return rc;
      }
    }else{
      pPager->journalHdr = pPager->journalOff;
    }
  }

  /* Unless the pager is in noSync mode, the journal file was just 
  ** successfully synced. Either way, clear the PGHDR_NEED_SYNC flag on 
  ** all pages.
  */
  sqlite3PcacheClearSyncFlags(pPager->pPCache);
  pPager->eState = PAGER_WRITER_DBMOD;
  assert( assert_pager_state(pPager) );
  return SQLITE_OK;
}

/*
** The argument is the first in a linked list of dirty pages connected
** by the PgHdr.pDirty pointer. This function writes each one of the
** in-memory pages in the list to the database file. The argument may
** be NULL, representing an empty list. In this case this function is
** a no-op.
**
** The pager must hold at least a RESERVED lock when this function
** is called. Before writing anything to the database file, this lock
** is upgraded to an EXCLUSIVE lock. If the lock cannot be obtained,
** SQLITE_BUSY is returned and no data is written to the database file.
** 
** If the pager is a temp-file pager and the actual file-system file
** is not yet open, it is created and opened before any data is 
** written out.
**
** Once the lock has been upgraded and, if necessary, the file opened,
** the pages are written out to the database file in list order. Writing
** a page is skipped if it meets either of the following criteria:
**
**   * The page number is greater than Pager.dbSize, or
**   * The PGHDR_DONT_WRITE flag is set on the page.
**
** If writing out a page causes the database file to grow, Pager.dbFileSize
** is updated accordingly. If page 1 is written out, then the value cached
** in Pager.dbFileVers[] is updated to match the new value stored in
** the database file.
**
** If everything is successful, SQLITE_OK is returned. If an IO error 
** occurs, an IO error code is returned. Or, if the EXCLUSIVE lock cannot
** be obtained, SQLITE_BUSY is returned.
*/
static int pager_write_pagelist(Pager *pPager, PgHdr *pList){
  int rc = SQLITE_OK;                  /* Return code */

  /* This function is only called for rollback pagers in WRITER_DBMOD state. */
  assert( !pagerUseWal(pPager) );
  assert( pPager->eState==PAGER_WRITER_DBMOD );
  assert( pPager->eLock==EXCLUSIVE_LOCK );

  /* If the file is a temp-file has not yet been opened, open it now. It
  ** is not possible for rc to be other than SQLITE_OK if this branch
  ** is taken, as pager_wait_on_lock() is a no-op for temp-files.
  */
  if( !isOpen(pPager->fd) ){
    assert( pPager->tempFile && rc==SQLITE_OK );
    rc = pagerOpentemp(pPager, pPager->fd, pPager->vfsFlags);
  }

  /* Before the first write, give the VFS a hint of what the final
  ** file size will be.
  */
  assert( rc!=SQLITE_OK || isOpen(pPager->fd) );
  if( rc==SQLITE_OK && pPager->dbSize>pPager->dbHintSize ){
    sqlite3_int64 szFile = pPager->pageSize * (sqlite3_int64)pPager->dbSize;
    sqlite3OsFileControl(pPager->fd, SQLITE_FCNTL_SIZE_HINT, &szFile);
    pPager->dbHintSize = pPager->dbSize;
  }

  while( rc==SQLITE_OK && pList ){
    Pgno pgno = pList->pgno;

    /* If there are dirty pages in the page cache with page numbers greater
    ** than Pager.dbSize, this means sqlite3PagerTruncateImage() was called to
    ** make the file smaller (presumably by auto-vacuum code). Do not write
    ** any such pages to the file.
    **
    ** Also, do not write out any page that has the PGHDR_DONT_WRITE flag
    ** set (set by sqlite3PagerDontWrite()).
    */
    if( pgno<=pPager->dbSize && 0==(pList->flags&PGHDR_DONT_WRITE) ){
      i64 offset = (pgno-1)*(i64)pPager->pageSize;   /* Offset to write */
      char *pData;                                   /* Data to write */    

      assert( (pList->flags&PGHDR_NEED_SYNC)==0 );

      /* Encode the database */
      CODEC2(pPager, pList->pData, pgno, 6, return SQLITE_NOMEM, pData);

      /* Write out the page data. */
      rc = sqlite3OsWrite(pPager->fd, pData, pPager->pageSize, offset);

      /* If page 1 was just written, update Pager.dbFileVers to match
      ** the value now stored in the database file. If writing this 
      ** page caused the database file to grow, update dbFileSize. 
      */
      if( pgno==1 ){
        memcpy(&pPager->dbFileVers, &pData[24], sizeof(pPager->dbFileVers));
      }
      if( pgno>pPager->dbFileSize ){
        pPager->dbFileSize = pgno;
      }

      /* Update any backup objects copying the contents of this pager. */
      sqlite3BackupUpdate(pPager->pBackup, pgno, (u8*)pList->pData);

      PAGERTRACE(("STORE %d page %d hash(%08x)\n",
                   PAGERID(pPager), pgno, pager_pagehash(pList)));
      IOTRACE(("PGOUT %p %d\n", pPager, pgno));
      PAGER_INCR(sqlite3_pager_writedb_count);
      PAGER_INCR(pPager->nWrite);
    }else{
      PAGERTRACE(("NOSTORE %d page %d\n", PAGERID(pPager), pgno));
    }
    pager_set_pagehash(pList);
    pList = pList->pDirty;
  }

  return rc;
}

/*
** Ensure that the sub-journal file is open. If it is already open, this 
** function is a no-op.
**
** SQLITE_OK is returned if everything goes according to plan. An 
** SQLITE_IOERR_XXX error code is returned if a call to sqlite3OsOpen() 
** fails.
*/
static int openSubJournal(Pager *pPager){
  int rc = SQLITE_OK;
  if( !isOpen(pPager->sjfd) ){
    if( pPager->journalMode==PAGER_JOURNALMODE_MEMORY || pPager->subjInMemory ){
      sqlite3MemJournalOpen(pPager->sjfd);
    }else{
      rc = pagerOpentemp(pPager, pPager->sjfd, SQLITE_OPEN_SUBJOURNAL);
    }
  }
  return rc;
}

/*
** Append a record of the current state of page pPg to the sub-journal. 
** It is the callers responsibility to use subjRequiresPage() to check 
** that it is really required before calling this function.
**
** If successful, set the bit corresponding to pPg->pgno in the bitvecs
** for all open savepoints before returning.
**
** This function returns SQLITE_OK if everything is successful, an IO
** error code if the attempt to write to the sub-journal fails, or 
** SQLITE_NOMEM if a malloc fails while setting a bit in a savepoint
** bitvec.
*/
static int subjournalPage(PgHdr *pPg){
  int rc = SQLITE_OK;
  Pager *pPager = pPg->pPager;
  if( pPager->journalMode!=PAGER_JOURNALMODE_OFF ){

    /* Open the sub-journal, if it has not already been opened */
    assert( pPager->useJournal );
    assert( isOpen(pPager->jfd) || pagerUseWal(pPager) );
    assert( isOpen(pPager->sjfd) || pPager->nSubRec==0 );
    assert( pagerUseWal(pPager) 
         || pageInJournal(pPg) 
         || pPg->pgno>pPager->dbOrigSize 
    );
    rc = openSubJournal(pPager);

    /* If the sub-journal was opened successfully (or was already open),
    ** write the journal record into the file.  */
    if( rc==SQLITE_OK ){
      void *pData = pPg->pData;
      i64 offset = pPager->nSubRec*(4+pPager->pageSize);
      char *pData2;
  
      CODEC2(pPager, pData, pPg->pgno, 7, return SQLITE_NOMEM, pData2);
      PAGERTRACE(("STMT-JOURNAL %d page %d\n", PAGERID(pPager), pPg->pgno));
      rc = write32bits(pPager->sjfd, offset, pPg->pgno);
      if( rc==SQLITE_OK ){
        rc = sqlite3OsWrite(pPager->sjfd, pData2, pPager->pageSize, offset+4);
      }
    }
  }
  if( rc==SQLITE_OK ){
    pPager->nSubRec++;
    assert( pPager->nSavepoint>0 );
    rc = addToSavepointBitvecs(pPager, pPg->pgno);
  }
  return rc;
}

/*
** This function is called by the pcache layer when it has reached some
** soft memory limit. The first argument is a pointer to a Pager object
** (cast as a void*). The pager is always 'purgeable' (not an in-memory
** database). The second argument is a reference to a page that is 
** currently dirty but has no outstanding references. The page
** is always associated with the Pager object passed as the first 
** argument.
**
** The job of this function is to make pPg clean by writing its contents
** out to the database file, if possible. This may involve syncing the
** journal file. 
**
** If successful, sqlite3PcacheMakeClean() is called on the page and
** SQLITE_OK returned. If an IO error occurs while trying to make the
** page clean, the IO error code is returned. If the page cannot be
** made clean for some other reason, but no error occurs, then SQLITE_OK
** is returned by sqlite3PcacheMakeClean() is not called.
*/
static int pagerStress(void *p, PgHdr *pPg){
  Pager *pPager = (Pager *)p;
  int rc = SQLITE_OK;

  assert( pPg->pPager==pPager );
  assert( pPg->flags&PGHDR_DIRTY );

  /* The doNotSyncSpill flag is set during times when doing a sync of
  ** journal (and adding a new header) is not allowed.  This occurs
  ** during calls to sqlite3PagerWrite() while trying to journal multiple
  ** pages belonging to the same sector.
  **
  ** The doNotSpill flag inhibits all cache spilling regardless of whether
  ** or not a sync is required.  This is set during a rollback.
  **
  ** Spilling is also prohibited when in an error state since that could
  ** lead to database corruption.   In the current implementaton it 
  ** is impossible for sqlite3PCacheFetch() to be called with createFlag==1
  ** while in the error state, hence it is impossible for this routine to
  ** be called in the error state.  Nevertheless, we include a NEVER()
  ** test for the error state as a safeguard against future changes.
  */
  if( NEVER(pPager->errCode) ) return SQLITE_OK;
  if( pPager->doNotSpill ) return SQLITE_OK;
  if( pPager->doNotSyncSpill && (pPg->flags & PGHDR_NEED_SYNC)!=0 ){
    return SQLITE_OK;
  }

  pPg->pDirty = 0;
  if( pagerUseWal(pPager) ){
    /* Write a single frame for this page to the log. */
    if( subjRequiresPage(pPg) ){ 
      rc = subjournalPage(pPg); 
    }
    if( rc==SQLITE_OK ){
      rc = pagerWalFrames(pPager, pPg, 0, 0, 0);
    }
  }else{
  
    /* Sync the journal file if required. */
    if( pPg->flags&PGHDR_NEED_SYNC 
     || pPager->eState==PAGER_WRITER_CACHEMOD
    ){
      rc = syncJournal(pPager, 1);
    }
  
    /* If the page number of this page is larger than the current size of
    ** the database image, it may need to be written to the sub-journal.
    ** This is because the call to pager_write_pagelist() below will not
    ** actually write data to the file in this case.
    **
    ** Consider the following sequence of events:
    **
    **   BEGIN;
    **     <journal page X>
    **     <modify page X>
    **     SAVEPOINT sp;
    **       <shrink database file to Y pages>
    **       pagerStress(page X)
    **     ROLLBACK TO sp;
    **
    ** If (X>Y), then when pagerStress is called page X will not be written
    ** out to the database file, but will be dropped from the cache. Then,
    ** following the "ROLLBACK TO sp" statement, reading page X will read
    ** data from the database file. This will be the copy of page X as it
    ** was when the transaction started, not as it was when "SAVEPOINT sp"
    ** was executed.
    **
    ** The solution is to write the current data for page X into the 
    ** sub-journal file now (if it is not already there), so that it will
    ** be restored to its current value when the "ROLLBACK TO sp" is 
    ** executed.
    */
    if( NEVER(
        rc==SQLITE_OK && pPg->pgno>pPager->dbSize && subjRequiresPage(pPg)
    ) ){
      rc = subjournalPage(pPg);
    }
  
    /* Write the contents of the page out to the database file. */
    if( rc==SQLITE_OK ){
      assert( (pPg->flags&PGHDR_NEED_SYNC)==0 );
      rc = pager_write_pagelist(pPager, pPg);
    }
  }

  /* Mark the page as clean. */
  if( rc==SQLITE_OK ){
    PAGERTRACE(("STRESS %d page %d\n", PAGERID(pPager), pPg->pgno));
    sqlite3PcacheMakeClean(pPg);
  }

  return pager_error(pPager, rc); 
}


/*
** Allocate and initialize a new Pager object and put a pointer to it
** in *ppPager. The pager should eventually be freed by passing it
** to sqlite3PagerClose().
**
** The zFilename argument is the path to the database file to open.
** If zFilename is NULL then a randomly-named temporary file is created
** and used as the file to be cached. Temporary files are be deleted
** automatically when they are closed. If zFilename is ":memory:" then 
** all information is held in cache. It is never written to disk. 
** This can be used to implement an in-memory database.
**
** The nExtra parameter specifies the number of bytes of space allocated
** along with each page reference. This space is available to the user
** via the sqlite3PagerGetExtra() API.
**
** The flags argument is used to specify properties that affect the
** operation of the pager. It should be passed some bitwise combination
** of the PAGER_OMIT_JOURNAL and PAGER_NO_READLOCK flags.
**
** The vfsFlags parameter is a bitmask to pass to the flags parameter
** of the xOpen() method of the supplied VFS when opening files. 
**
** If the pager object is allocated and the specified file opened 
** successfully, SQLITE_OK is returned and *ppPager set to point to
** the new pager object. If an error occurs, *ppPager is set to NULL
** and error code returned. This function may return SQLITE_NOMEM
** (sqlite3Malloc() is used to allocate memory), SQLITE_CANTOPEN or 
** various SQLITE_IO_XXX errors.
*/
int sqlite3PagerOpen(
  sqlite3_vfs *pVfs,       /* The virtual file system to use */
  Pager **ppPager,         /* OUT: Return the Pager structure here */
  const char *zFilename,   /* Name of the database file to open */
  int nExtra,              /* Extra bytes append to each in-memory page */
  int flags,               /* flags controlling this file */
  int vfsFlags,            /* flags passed through to sqlite3_vfs.xOpen() */
  void (*xReinit)(DbPage*) /* Function to reinitialize pages */
){
  u8 *pPtr;
  Pager *pPager = 0;       /* Pager object to allocate and return */
  int rc = SQLITE_OK;      /* Return code */
  int tempFile = 0;        /* True for temp files (incl. in-memory files) */
  int memDb = 0;           /* True if this is an in-memory file */
  int readOnly = 0;        /* True if this is a read-only file */
  int journalFileSize;     /* Bytes to allocate for each journal fd */
  char *zPathname = 0;     /* Full path to database file */
  int nPathname = 0;       /* Number of bytes in zPathname */
  int useJournal = (flags & PAGER_OMIT_JOURNAL)==0; /* False to omit journal */
  int noReadlock = (flags & PAGER_NO_READLOCK)!=0;  /* True to omit read-lock */
  int pcacheSize = sqlite3PcacheSize();       /* Bytes to allocate for PCache */
  u32 szPageDflt = SQLITE_DEFAULT_PAGE_SIZE;  /* Default page size */

  /* Figure out how much space is required for each journal file-handle
  ** (there are two of them, the main journal and the sub-journal). This
  ** is the maximum space required for an in-memory journal file handle 
  ** and a regular journal file-handle. Note that a "regular journal-handle"
  ** may be a wrapper capable of caching the first portion of the journal
  ** file in memory to implement the atomic-write optimization (see 
  ** source file journal.c).
  */
  if( sqlite3JournalSize(pVfs)>sqlite3MemJournalSize() ){
    journalFileSize = ROUND8(sqlite3JournalSize(pVfs));
  }else{
    journalFileSize = ROUND8(sqlite3MemJournalSize());
  }

  /* Set the output variable to NULL in case an error occurs. */
  *ppPager = 0;

#ifndef SQLITE_OMIT_MEMORYDB
  if( flags & PAGER_MEMORY ){
    memDb = 1;
    zFilename = 0;
  }
#endif

  /* Compute and store the full pathname in an allocated buffer pointed
  ** to by zPathname, length nPathname. Or, if this is a temporary file,
  ** leave both nPathname and zPathname set to 0.
  */
  if( zFilename && zFilename[0] ){
    nPathname = pVfs->mxPathname+1;
    zPathname = sqlite3Malloc(nPathname*2);
    if( zPathname==0 ){
      return SQLITE_NOMEM;
    }
    zPathname[0] = 0; /* Make sure initialized even if FullPathname() fails */
    rc = sqlite3OsFullPathname(pVfs, zFilename, nPathname, zPathname);
    nPathname = sqlite3Strlen30(zPathname);
    if( rc==SQLITE_OK && nPathname+8>pVfs->mxPathname ){
      /* This branch is taken when the journal path required by
      ** the database being opened will be more than pVfs->mxPathname
      ** bytes in length. This means the database cannot be opened,
      ** as it will not be possible to open the journal file or even
      ** check for a hot-journal before reading.
      */
      rc = SQLITE_CANTOPEN_BKPT;
    }
    if( rc!=SQLITE_OK ){
      sqlite3_free(zPathname);
      return rc;
    }
  }

  /* Allocate memory for the Pager structure, PCache object, the
  ** three file descriptors, the database file name and the journal 
  ** file name. The layout in memory is as follows:
  **
  **     Pager object                    (sizeof(Pager) bytes)
  **     PCache object                   (sqlite3PcacheSize() bytes)
  **     Database file handle            (pVfs->szOsFile bytes)
  **     Sub-journal file handle         (journalFileSize bytes)
  **     Main journal file handle        (journalFileSize bytes)
  **     Database file name              (nPathname+1 bytes)
  **     Journal file name               (nPathname+8+1 bytes)
  */
  pPtr = (u8 *)sqlite3MallocZero(
    ROUND8(sizeof(*pPager)) +      /* Pager structure */
    ROUND8(pcacheSize) +           /* PCache object */
    ROUND8(pVfs->szOsFile) +       /* The main db file */
    journalFileSize * 2 +          /* The two journal files */ 
    nPathname + 1 +                /* zFilename */
    nPathname + 8 + 1              /* zJournal */
#ifndef SQLITE_OMIT_WAL
    + nPathname + 4 + 1              /* zWal */
#endif
  );
  assert( EIGHT_BYTE_ALIGNMENT(SQLITE_INT_TO_PTR(journalFileSize)) );
  if( !pPtr ){
    sqlite3_free(zPathname);
    return SQLITE_NOMEM;
  }
  pPager =              (Pager*)(pPtr);
  pPager->pPCache =    (PCache*)(pPtr += ROUND8(sizeof(*pPager)));
  pPager->fd =   (sqlite3_file*)(pPtr += ROUND8(pcacheSize));
  pPager->sjfd = (sqlite3_file*)(pPtr += ROUND8(pVfs->szOsFile));
  pPager->jfd =  (sqlite3_file*)(pPtr += journalFileSize);
  pPager->zFilename =    (char*)(pPtr += journalFileSize);
  assert( EIGHT_BYTE_ALIGNMENT(pPager->jfd) );

  /* Fill in the Pager.zFilename and Pager.zJournal buffers, if required. */
  if( zPathname ){
    assert( nPathname>0 );
    pPager->zJournal =   (char*)(pPtr += nPathname + 1);
    memcpy(pPager->zFilename, zPathname, nPathname);
    memcpy(pPager->zJournal, zPathname, nPathname);
    memcpy(&pPager->zJournal[nPathname], "-journal", 8);
#ifndef SQLITE_OMIT_WAL
    pPager->zWal = &pPager->zJournal[nPathname+8+1];
    memcpy(pPager->zWal, zPathname, nPathname);
    memcpy(&pPager->zWal[nPathname], "-wal", 4);
#endif
    sqlite3_free(zPathname);
  }
  pPager->pVfs = pVfs;
  pPager->vfsFlags = vfsFlags;

  /* Open the pager file.
  */
  if( zFilename && zFilename[0] ){
    int fout = 0;                    /* VFS flags returned by xOpen() */
    rc = sqlite3OsOpen(pVfs, pPager->zFilename, pPager->fd, vfsFlags, &fout);
    assert( !memDb );
    readOnly = (fout&SQLITE_OPEN_READONLY);

    /* If the file was successfully opened for read/write access,
    ** choose a default page size in case we have to create the
    ** database file. The default page size is the maximum of:
    **
    **    + SQLITE_DEFAULT_PAGE_SIZE,
    **    + The value returned by sqlite3OsSectorSize()
    **    + The largest page size that can be written atomically.
    */
    if( rc==SQLITE_OK && !readOnly ){
      setSectorSize(pPager);
      assert(SQLITE_DEFAULT_PAGE_SIZE<=SQLITE_MAX_DEFAULT_PAGE_SIZE);
      if( szPageDflt<pPager->sectorSize ){
        if( pPager->sectorSize>SQLITE_MAX_DEFAULT_PAGE_SIZE ){
          szPageDflt = SQLITE_MAX_DEFAULT_PAGE_SIZE;
        }else{
          szPageDflt = (u32)pPager->sectorSize;
        }
      }
#ifdef SQLITE_ENABLE_ATOMIC_WRITE
      {
        int iDc = sqlite3OsDeviceCharacteristics(pPager->fd);
        int ii;
        assert(SQLITE_IOCAP_ATOMIC512==(512>>8));
        assert(SQLITE_IOCAP_ATOMIC64K==(65536>>8));
        assert(SQLITE_MAX_DEFAULT_PAGE_SIZE<=65536);
        for(ii=szPageDflt; ii<=SQLITE_MAX_DEFAULT_PAGE_SIZE; ii=ii*2){
          if( iDc&(SQLITE_IOCAP_ATOMIC|(ii>>8)) ){
            szPageDflt = ii;
          }
        }
      }
#endif
    }
  }else{
    /* If a temporary file is requested, it is not opened immediately.
    ** In this case we accept the default page size and delay actually
    ** opening the file until the first call to OsWrite().
    **
    ** This branch is also run for an in-memory database. An in-memory
    ** database is the same as a temp-file that is never written out to
    ** disk and uses an in-memory rollback journal.
    */ 
    tempFile = 1;
    pPager->eState = PAGER_READER;
    pPager->eLock = EXCLUSIVE_LOCK;
    readOnly = (vfsFlags&SQLITE_OPEN_READONLY);
  }

  /* The following call to PagerSetPagesize() serves to set the value of 
  ** Pager.pageSize and to allocate the Pager.pTmpSpace buffer.
  */
  if( rc==SQLITE_OK ){
    assert( pPager->memDb==0 );
    rc = sqlite3PagerSetPagesize(pPager, &szPageDflt, -1);
    testcase( rc!=SQLITE_OK );
  }

  /* If an error occurred in either of the blocks above, free the 
  ** Pager structure and close the file.
  */
  if( rc!=SQLITE_OK ){
    assert( !pPager->pTmpSpace );
    sqlite3OsClose(pPager->fd);
    sqlite3_free(pPager);
    return rc;
  }

  /* Initialize the PCache object. */
  assert( nExtra<1000 );
  nExtra = ROUND8(nExtra);
  sqlite3PcacheOpen(szPageDflt, nExtra, !memDb,
                    !memDb?pagerStress:0, (void *)pPager, pPager->pPCache);

  PAGERTRACE(("OPEN %d %s\n", FILEHANDLEID(pPager->fd), pPager->zFilename));
  IOTRACE(("OPEN %p %s\n", pPager, pPager->zFilename))

  pPager->useJournal = (u8)useJournal;
  pPager->noReadlock = (noReadlock && readOnly) ?1:0;
  /* pPager->stmtOpen = 0; */
  /* pPager->stmtInUse = 0; */
  /* pPager->nRef = 0; */
  /* pPager->stmtSize = 0; */
  /* pPager->stmtJSize = 0; */
  /* pPager->nPage = 0; */
  pPager->mxPgno = SQLITE_MAX_PAGE_COUNT;
  /* pPager->state = PAGER_UNLOCK; */
#if 0
  assert( pPager->state == (tempFile ? PAGER_EXCLUSIVE : PAGER_UNLOCK) );
#endif
  /* pPager->errMask = 0; */
  pPager->tempFile = (u8)tempFile;
  assert( tempFile==PAGER_LOCKINGMODE_NORMAL 
          || tempFile==PAGER_LOCKINGMODE_EXCLUSIVE );
  assert( PAGER_LOCKINGMODE_EXCLUSIVE==1 );
  pPager->exclusiveMode = (u8)tempFile; 
  pPager->changeCountDone = pPager->tempFile;
  pPager->memDb = (u8)memDb;
  pPager->readOnly = (u8)readOnly;
  assert( useJournal || pPager->tempFile );
  pPager->noSync = pPager->tempFile;
  pPager->fullSync = pPager->noSync ?0:1;
  pPager->syncFlags = pPager->noSync ? 0 : SQLITE_SYNC_NORMAL;
  pPager->ckptSyncFlags = pPager->syncFlags;
  /* pPager->pFirst = 0; */
  /* pPager->pFirstSynced = 0; */
  /* pPager->pLast = 0; */
  pPager->nExtra = (u16)nExtra;
  pPager->journalSizeLimit = SQLITE_DEFAULT_JOURNAL_SIZE_LIMIT;
  assert( isOpen(pPager->fd) || tempFile );
  setSectorSize(pPager);
  if( !useJournal ){
    pPager->journalMode = PAGER_JOURNALMODE_OFF;
  }else if( memDb ){
    pPager->journalMode = PAGER_JOURNALMODE_MEMORY;
  }
  /* pPager->xBusyHandler = 0; */
  /* pPager->pBusyHandlerArg = 0; */
  pPager->xReiniter = xReinit;
  /* memset(pPager->aHash, 0, sizeof(pPager->aHash)); */

  *ppPager = pPager;
  return SQLITE_OK;
}



/*
** This function is called after transitioning from PAGER_UNLOCK to
** PAGER_SHARED state. It tests if there is a hot journal present in
** the file-system for the given pager. A hot journal is one that 
** needs to be played back. According to this function, a hot-journal
** file exists if the following criteria are met:
**
**   * The journal file exists in the file system, and
**   * No process holds a RESERVED or greater lock on the database file, and
**   * The database file itself is greater than 0 bytes in size, and
**   * The first byte of the journal file exists and is not 0x00.
**
** If the current size of the database file is 0 but a journal file
** exists, that is probably an old journal left over from a prior
** database with the same name. In this case the journal file is
** just deleted using OsDelete, *pExists is set to 0 and SQLITE_OK
** is returned.
**
** This routine does not check if there is a master journal filename
** at the end of the file. If there is, and that master journal file
** does not exist, then the journal file is not really hot. In this
** case this routine will return a false-positive. The pager_playback()
** routine will discover that the journal file is not really hot and 
** will not roll it back. 
**
** If a hot-journal file is found to exist, *pExists is set to 1 and 
** SQLITE_OK returned. If no hot-journal file is present, *pExists is
** set to 0 and SQLITE_OK returned. If an IO error occurs while trying
** to determine whether or not a hot-journal file exists, the IO error
** code is returned and the value of *pExists is undefined.
*/
static int hasHotJournal(Pager *pPager, int *pExists){
  sqlite3_vfs * const pVfs = pPager->pVfs;
  int rc = SQLITE_OK;           /* Return code */
  int exists = 1;               /* True if a journal file is present */
  int jrnlOpen = !!isOpen(pPager->jfd);

  assert( pPager->useJournal );
  assert( isOpen(pPager->fd) );
  assert( pPager->eState==PAGER_OPEN );

  assert( jrnlOpen==0 || ( sqlite3OsDeviceCharacteristics(pPager->jfd) &
    SQLITE_IOCAP_UNDELETABLE_WHEN_OPEN
  ));

  *pExists = 0;
  if( !jrnlOpen ){
    rc = sqlite3OsAccess(pVfs, pPager->zJournal, SQLITE_ACCESS_EXISTS, &exists);
  }
  if( rc==SQLITE_OK && exists ){
    int locked = 0;             /* True if some process holds a RESERVED lock */

    /* Race condition here:  Another process might have been holding the
    ** the RESERVED lock and have a journal open at the sqlite3OsAccess() 
    ** call above, but then delete the journal and drop the lock before
    ** we get to the following sqlite3OsCheckReservedLock() call.  If that
    ** is the case, this routine might think there is a hot journal when
    ** in fact there is none.  This results in a false-positive which will
    ** be dealt with by the playback routine.  Ticket #3883.
    */
    rc = sqlite3OsCheckReservedLock(pPager->fd, &locked);
    if( rc==SQLITE_OK && !locked ){
      Pgno nPage;                 /* Number of pages in database file */

      /* Check the size of the database file. If it consists of 0 pages,
      ** then delete the journal file. See the header comment above for 
      ** the reasoning here.  Delete the obsolete journal file under
      ** a RESERVED lock to avoid race conditions and to avoid violating
      ** [H33020].
      */
      rc = pagerPagecount(pPager, &nPage);
      if( rc==SQLITE_OK ){
        if( nPage==0 ){
          sqlite3BeginBenignMalloc();
          if( pagerLockDb(pPager, RESERVED_LOCK)==SQLITE_OK ){
            sqlite3OsDelete(pVfs, pPager->zJournal, 0);
            if( !pPager->exclusiveMode ) pagerUnlockDb(pPager, SHARED_LOCK);
          }
          sqlite3EndBenignMalloc();
        }else{
          /* The journal file exists and no other connection has a reserved
          ** or greater lock on the database file. Now check that there is
          ** at least one non-zero bytes at the start of the journal file.
          ** If there is, then we consider this journal to be hot. If not, 
          ** it can be ignored.
          */
          if( !jrnlOpen ){
            int f = SQLITE_OPEN_READONLY|SQLITE_OPEN_MAIN_JOURNAL;
            rc = sqlite3OsOpen(pVfs, pPager->zJournal, pPager->jfd, f, &f);
          }
          if( rc==SQLITE_OK ){
            u8 first = 0;
            rc = sqlite3OsRead(pPager->jfd, (void *)&first, 1, 0);
            if( rc==SQLITE_IOERR_SHORT_READ ){
              rc = SQLITE_OK;
            }
            if( !jrnlOpen ){
              sqlite3OsClose(pPager->jfd);
            }
            *pExists = (first!=0);
          }else if( rc==SQLITE_CANTOPEN ){
            /* If we cannot open the rollback journal file in order to see if
            ** its has a zero header, that might be due to an I/O error, or
            ** it might be due to the race condition described above and in
            ** ticket #3883.  Either way, assume that the journal is hot.
            ** This might be a false positive.  But if it is, then the
            ** automatic journal playback and recovery mechanism will deal
            ** with it under an EXCLUSIVE lock where we do not need to
            ** worry so much with race conditions.
            */
            *pExists = 1;
            rc = SQLITE_OK;
          }
        }
      }
    }
  }

  return rc;
}

/*
** This function is called to obtain a shared lock on the database file.
** It is illegal to call sqlite3PagerAcquire() until after this function
** has been successfully called. If a shared-lock is already held when
** this function is called, it is a no-op.
**
** The following operations are also performed by this function.
**
**   1) If the pager is currently in PAGER_OPEN state (no lock held
**      on the database file), then an attempt is made to obtain a
**      SHARED lock on the database file. Immediately after obtaining
**      the SHARED lock, the file-system is checked for a hot-journal,
**      which is played back if present. Following any hot-journal 
**      rollback, the contents of the cache are validated by checking
**      the 'change-counter' field of the database file header and
**      discarded if they are found to be invalid.
**
**   2) If the pager is running in exclusive-mode, and there are currently
**      no outstanding references to any pages, and is in the error state,
**      then an attempt is made to clear the error state by discarding
**      the contents of the page cache and rolling back any open journal
**      file.
**
** If everything is successful, SQLITE_OK is returned. If an IO error 
** occurs while locking the database, checking for a hot-journal file or 
** rolling back a journal file, the IO error code is returned.
*/
int sqlite3PagerSharedLock(Pager *pPager){
  int rc = SQLITE_OK;                /* Return code */

  /* This routine is only called from b-tree and only when there are no
  ** outstanding pages. This implies that the pager state should either
  ** be OPEN or READER. READER is only possible if the pager is or was in 
  ** exclusive access mode.
  */
  assert( sqlite3PcacheRefCount(pPager->pPCache)==0 );
  assert( assert_pager_state(pPager) );
  assert( pPager->eState==PAGER_OPEN || pPager->eState==PAGER_READER );
  if( NEVER(MEMDB && pPager->errCode) ){ return pPager->errCode; }

  if( !pagerUseWal(pPager) && pPager->eState==PAGER_OPEN ){
    int bHotJournal = 1;          /* True if there exists a hot journal-file */

    assert( !MEMDB );
    assert( pPager->noReadlock==0 || pPager->readOnly );

    if( pPager->noReadlock==0 ){
      rc = pager_wait_on_lock(pPager, SHARED_LOCK);
      if( rc!=SQLITE_OK ){
        assert( pPager->eLock==NO_LOCK || pPager->eLock==UNKNOWN_LOCK );
        goto failed;
      }
    }

    /* If a journal file exists, and there is no RESERVED lock on the
    ** database file, then it either needs to be played back or deleted.
    */
    if( pPager->eLock<=SHARED_LOCK ){
      rc = hasHotJournal(pPager, &bHotJournal);
    }
    if( rc!=SQLITE_OK ){
      goto failed;
    }
    if( bHotJournal ){
      /* Get an EXCLUSIVE lock on the database file. At this point it is
      ** important that a RESERVED lock is not obtained on the way to the
      ** EXCLUSIVE lock. If it were, another process might open the
      ** database file, detect the RESERVED lock, and conclude that the
      ** database is safe to read while this process is still rolling the 
      ** hot-journal back.
      ** 
      ** Because the intermediate RESERVED lock is not requested, any
      ** other process attempting to access the database file will get to 
      ** this point in the code and fail to obtain its own EXCLUSIVE lock 
      ** on the database file.
      **
      ** Unless the pager is in locking_mode=exclusive mode, the lock is
      ** downgraded to SHARED_LOCK before this function returns.
      */
      rc = pagerLockDb(pPager, EXCLUSIVE_LOCK);
      if( rc!=SQLITE_OK ){
        goto failed;
      }
 
      /* If it is not already open and the file exists on disk, open the 
      ** journal for read/write access. Write access is required because 
      ** in exclusive-access mode the file descriptor will be kept open 
      ** and possibly used for a transaction later on. Also, write-access 
      ** is usually required to finalize the journal in journal_mode=persist 
      ** mode (and also for journal_mode=truncate on some systems).
      **
      ** If the journal does not exist, it usually means that some 
      ** other connection managed to get in and roll it back before 
      ** this connection obtained the exclusive lock above. Or, it 
      ** may mean that the pager was in the error-state when this
      ** function was called and the journal file does not exist.
      */
      if( !isOpen(pPager->jfd) ){
        sqlite3_vfs * const pVfs = pPager->pVfs;
        int bExists;              /* True if journal file exists */
        rc = sqlite3OsAccess(
            pVfs, pPager->zJournal, SQLITE_ACCESS_EXISTS, &bExists);
        if( rc==SQLITE_OK && bExists ){
          int fout = 0;
          int f = SQLITE_OPEN_READWRITE|SQLITE_OPEN_MAIN_JOURNAL;
          assert( !pPager->tempFile );
          rc = sqlite3OsOpen(pVfs, pPager->zJournal, pPager->jfd, f, &fout);
          assert( rc!=SQLITE_OK || isOpen(pPager->jfd) );
          if( rc==SQLITE_OK && fout&SQLITE_OPEN_READONLY ){
            rc = SQLITE_CANTOPEN_BKPT;
            sqlite3OsClose(pPager->jfd);
          }
        }
      }
 
      /* Playback and delete the journal.  Drop the database write
      ** lock and reacquire the read lock. Purge the cache before
      ** playing back the hot-journal so that we don't end up with
      ** an inconsistent cache.  Sync the hot journal before playing
      ** it back since the process that crashed and left the hot journal
      ** probably did not sync it and we are required to always sync
      ** the journal before playing it back.
      */
      if( isOpen(pPager->jfd) ){
        assert( rc==SQLITE_OK );
        rc = pagerSyncHotJournal(pPager);
        if( rc==SQLITE_OK ){
          rc = pager_playback(pPager, 1);
          pPager->eState = PAGER_OPEN;
        }
      }else if( !pPager->exclusiveMode ){
        pagerUnlockDb(pPager, SHARED_LOCK);
      }

      if( rc!=SQLITE_OK ){
        /* This branch is taken if an error occurs while trying to open
        ** or roll back a hot-journal while holding an EXCLUSIVE lock. The
        ** pager_unlock() routine will be called before returning to unlock
        ** the file. If the unlock attempt fails, then Pager.eLock must be
        ** set to UNKNOWN_LOCK (see the comment above the #define for 
        ** UNKNOWN_LOCK above for an explanation). 
        **
        ** In order to get pager_unlock() to do this, set Pager.eState to
        ** PAGER_ERROR now. This is not actually counted as a transition
        ** to ERROR state in the state diagram at the top of this file,
        ** since we know that the same call to pager_unlock() will very
        ** shortly transition the pager object to the OPEN state. Calling
        ** assert_pager_state() would fail now, as it should not be possible
        ** to be in ERROR state when there are zero outstanding page 
        ** references.
        */
        pager_error(pPager, rc);
        goto failed;
      }

      assert( pPager->eState==PAGER_OPEN );
      assert( (pPager->eLock==SHARED_LOCK)
           || (pPager->exclusiveMode && pPager->eLock>SHARED_LOCK)
      );
    }

    if( !pPager->tempFile 
     && (pPager->pBackup || sqlite3PcachePagecount(pPager->pPCache)>0) 
    ){
      /* The shared-lock has just been acquired on the database file
      ** and there are already pages in the cache (from a previous
      ** read or write transaction).  Check to see if the database
      ** has been modified.  If the database has changed, flush the
      ** cache.
      **
      ** Database changes is detected by looking at 15 bytes beginning
      ** at offset 24 into the file.  The first 4 of these 16 bytes are
      ** a 32-bit counter that is incremented with each change.  The
      ** other bytes change randomly with each file change when
      ** a codec is in use.
      ** 
      ** There is a vanishingly small chance that a change will not be 
      ** detected.  The chance of an undetected change is so small that
      ** it can be neglected.
      */
      Pgno nPage = 0;
      char dbFileVers[sizeof(pPager->dbFileVers)];

      rc = pagerPagecount(pPager, &nPage);
      if( rc ) goto failed;

      if( nPage>0 ){
        IOTRACE(("CKVERS %p %d\n", pPager, sizeof(dbFileVers)));
        rc = sqlite3OsRead(pPager->fd, &dbFileVers, sizeof(dbFileVers), 24);
        if( rc!=SQLITE_OK ){
          goto failed;
        }
      }else{
        memset(dbFileVers, 0, sizeof(dbFileVers));
      }

      if( memcmp(pPager->dbFileVers, dbFileVers, sizeof(dbFileVers))!=0 ){
        pager_reset(pPager);
      }
    }

    /* If there is a WAL file in the file-system, open this database in WAL
    ** mode. Otherwise, the following function call is a no-op.
    */
    rc = pagerOpenWalIfPresent(pPager);
#ifndef SQLITE_OMIT_WAL
    assert( pPager->pWal==0 || rc==SQLITE_OK );
#endif
  }

  if( pagerUseWal(pPager) ){
    assert( rc==SQLITE_OK );
    rc = pagerBeginReadTransaction(pPager);
  }

  if( pPager->eState==PAGER_OPEN && rc==SQLITE_OK ){
    rc = pagerPagecount(pPager, &pPager->dbSize);
  }

 failed:
  if( rc!=SQLITE_OK ){
    assert( !MEMDB );
    pager_unlock(pPager);
    assert( pPager->eState==PAGER_OPEN );
  }else{
    pPager->eState = PAGER_READER;
  }
  return rc;
}

/*
** If the reference count has reached zero, rollback any active
** transaction and unlock the pager.
**
** Except, in locking_mode=EXCLUSIVE when there is nothing to in
** the rollback journal, the unlock is not performed and there is
** nothing to rollback, so this routine is a no-op.
*/ 
static void pagerUnlockIfUnused(Pager *pPager){
  if( (sqlite3PcacheRefCount(pPager->pPCache)==0) ){
    pagerUnlockAndRollback(pPager);
  }
}

/*
** Acquire a reference to page number pgno in pager pPager (a page
** reference has type DbPage*). If the requested reference is 
** successfully obtained, it is copied to *ppPage and SQLITE_OK returned.
**
** If the requested page is already in the cache, it is returned. 
** Otherwise, a new page object is allocated and populated with data
** read from the database file. In some cases, the pcache module may
** choose not to allocate a new page object and may reuse an existing
** object with no outstanding references.
**
** The extra data appended to a page is always initialized to zeros the 
** first time a page is loaded into memory. If the page requested is 
** already in the cache when this function is called, then the extra
** data is left as it was when the page object was last used.
**
** If the database image is smaller than the requested page or if a 
** non-zero value is passed as the noContent parameter and the 
** requested page is not already stored in the cache, then no 
** actual disk read occurs. In this case the memory image of the 
** page is initialized to all zeros. 
**
** If noContent is true, it means that we do not care about the contents
** of the page. This occurs in two seperate scenarios:
**
**   a) When reading a free-list leaf page from the database, and
**
**   b) When a savepoint is being rolled back and we need to load
**      a new page into the cache to be filled with the data read
**      from the savepoint journal.
**
** If noContent is true, then the data returned is zeroed instead of
** being read from the database. Additionally, the bits corresponding
** to pgno in Pager.pInJournal (bitvec of pages already written to the
** journal file) and the PagerSavepoint.pInSavepoint bitvecs of any open
** savepoints are set. This means if the page is made writable at any
** point in the future, using a call to sqlite3PagerWrite(), its contents
** will not be journaled. This saves IO.
**
** The acquisition might fail for several reasons.  In all cases,
** an appropriate error code is returned and *ppPage is set to NULL.
**
** See also sqlite3PagerLookup().  Both this routine and Lookup() attempt
** to find a page in the in-memory cache first.  If the page is not already
** in memory, this routine goes to disk to read it in whereas Lookup()
** just returns 0.  This routine acquires a read-lock the first time it
** has to go to disk, and could also playback an old journal if necessary.
** Since Lookup() never goes to disk, it never has to deal with locks
** or journal files.
*/
int sqlite3PagerAcquire(
  Pager *pPager,      /* The pager open on the database file */
  Pgno pgno,          /* Page number to fetch */
  DbPage **ppPage,    /* Write a pointer to the page here */
  int noContent       /* Do not bother reading content from disk if true */
){
  int rc;
  PgHdr *pPg;

  assert( pPager->eState>=PAGER_READER );
  assert( assert_pager_state(pPager) );

  if( pgno==0 ){
    return SQLITE_CORRUPT_BKPT;
  }

  /* If the pager is in the error state, return an error immediately. 
  ** Otherwise, request the page from the PCache layer. */
  if( pPager->errCode!=SQLITE_OK ){
    rc = pPager->errCode;
  }else{
    rc = sqlite3PcacheFetch(pPager->pPCache, pgno, 1, ppPage);
  }

  if( rc!=SQLITE_OK ){
    /* Either the call to sqlite3PcacheFetch() returned an error or the
    ** pager was already in the error-state when this function was called.
    ** Set pPg to 0 and jump to the exception handler.  */
    pPg = 0;
    goto pager_acquire_err;
  }
  assert( (*ppPage)->pgno==pgno );
  assert( (*ppPage)->pPager==pPager || (*ppPage)->pPager==0 );

  if( (*ppPage)->pPager && !noContent ){
    /* In this case the pcache already contains an initialized copy of
    ** the page. Return without further ado.  */
    assert( pgno<=PAGER_MAX_PGNO && pgno!=PAGER_MJ_PGNO(pPager) );
    PAGER_INCR(pPager->nHit);
    return SQLITE_OK;

  }else{
    /* The pager cache has created a new page. Its content needs to 
    ** be initialized.  */

    PAGER_INCR(pPager->nMiss);
    pPg = *ppPage;
    pPg->pPager = pPager;

    /* The maximum page number is 2^31. Return SQLITE_CORRUPT if a page
    ** number greater than this, or the unused locking-page, is requested. */
    if( pgno>PAGER_MAX_PGNO || pgno==PAGER_MJ_PGNO(pPager) ){
      rc = SQLITE_CORRUPT_BKPT;
      goto pager_acquire_err;
    }

    if( MEMDB || pPager->dbSize<pgno || noContent || !isOpen(pPager->fd) ){
      if( pgno>pPager->mxPgno ){
        rc = SQLITE_FULL;
        goto pager_acquire_err;
      }
      if( noContent ){
        /* Failure to set the bits in the InJournal bit-vectors is benign.
        ** It merely means that we might do some extra work to journal a 
        ** page that does not need to be journaled.  Nevertheless, be sure 
        ** to test the case where a malloc error occurs while trying to set 
        ** a bit in a bit vector.
        */
        sqlite3BeginBenignMalloc();
        if( pgno<=pPager->dbOrigSize ){
          TESTONLY( rc = ) sqlite3BitvecSet(pPager->pInJournal, pgno);
          testcase( rc==SQLITE_NOMEM );
        }
        TESTONLY( rc = ) addToSavepointBitvecs(pPager, pgno);
        testcase( rc==SQLITE_NOMEM );
        sqlite3EndBenignMalloc();
      }
      memset(pPg->pData, 0, pPager->pageSize);
      IOTRACE(("ZERO %p %d\n", pPager, pgno));
    }else{
      assert( pPg->pPager==pPager );
      rc = readDbPage(pPg);
      if( rc!=SQLITE_OK ){
        goto pager_acquire_err;
      }
    }
    pager_set_pagehash(pPg);
  }

  return SQLITE_OK;

pager_acquire_err:
  assert( rc!=SQLITE_OK );
  if( pPg ){
    sqlite3PcacheDrop(pPg);
  }
  pagerUnlockIfUnused(pPager);

  *ppPage = 0;
  return rc;
}

/*
** Acquire a page if it is already in the in-memory cache.  Do
** not read the page from disk.  Return a pointer to the page,
** or 0 if the page is not in cache. 
**
** See also sqlite3PagerGet().  The difference between this routine
** and sqlite3PagerGet() is that _get() will go to the disk and read
** in the page if the page is not already in cache.  This routine
** returns NULL if the page is not in cache or if a disk I/O error 
** has ever happened.
*/
DbPage *sqlite3PagerLookup(Pager *pPager, Pgno pgno){
  PgHdr *pPg = 0;
  assert( pPager!=0 );
  assert( pgno!=0 );
  assert( pPager->pPCache!=0 );
  assert( pPager->eState>=PAGER_READER && pPager->eState!=PAGER_ERROR );
  sqlite3PcacheFetch(pPager->pPCache, pgno, 0, &pPg);
  return pPg;
}

/*
** Release a page reference.
**
** If the number of references to the page drop to zero, then the
** page is added to the LRU list.  When all references to all pages
** are released, a rollback occurs and the lock on the database is
** removed.
*/
void sqlite3PagerUnref(DbPage *pPg){
  if( pPg ){
    Pager *pPager = pPg->pPager;
    sqlite3PcacheRelease(pPg);
    pagerUnlockIfUnused(pPager);
  }
}

/*
** This function is called at the start of every write transaction.
** There must already be a RESERVED or EXCLUSIVE lock on the database 
** file when this routine is called.
**
** Open the journal file for pager pPager and write a journal header
** to the start of it. If there are active savepoints, open the sub-journal
** as well. This function is only used when the journal file is being 
** opened to write a rollback log for a transaction. It is not used 
** when opening a hot journal file to roll it back.
**
** If the journal file is already open (as it may be in exclusive mode),
** then this function just writes a journal header to the start of the
** already open file. 
**
** Whether or not the journal file is opened by this function, the
** Pager.pInJournal bitvec structure is allocated.
**
** Return SQLITE_OK if everything is successful. Otherwise, return 
** SQLITE_NOMEM if the attempt to allocate Pager.pInJournal fails, or 
** an IO error code if opening or writing the journal file fails.
*/
static int pager_open_journal(Pager *pPager){
  int rc = SQLITE_OK;                        /* Return code */
  sqlite3_vfs * const pVfs = pPager->pVfs;   /* Local cache of vfs pointer */

  assert( pPager->eState==PAGER_WRITER_LOCKED );
  assert( assert_pager_state(pPager) );
  assert( pPager->pInJournal==0 );
  
  /* If already in the error state, this function is a no-op.  But on
  ** the other hand, this routine is never called if we are already in
  ** an error state. */
  if( NEVER(pPager->errCode) ) return pPager->errCode;

  if( !pagerUseWal(pPager) && pPager->journalMode!=PAGER_JOURNALMODE_OFF ){
    pPager->pInJournal = sqlite3BitvecCreate(pPager->dbSize);
    if( pPager->pInJournal==0 ){
      return SQLITE_NOMEM;
    }
  
    /* Open the journal file if it is not already open. */
    if( !isOpen(pPager->jfd) ){
      if( pPager->journalMode==PAGER_JOURNALMODE_MEMORY ){
        sqlite3MemJournalOpen(pPager->jfd);
      }else{
        const int flags =                   /* VFS flags to open journal file */
          SQLITE_OPEN_READWRITE|SQLITE_OPEN_CREATE|
          (pPager->tempFile ? 
            (SQLITE_OPEN_DELETEONCLOSE|SQLITE_OPEN_TEMP_JOURNAL):
            (SQLITE_OPEN_MAIN_JOURNAL)
          );
  #ifdef SQLITE_ENABLE_ATOMIC_WRITE
        rc = sqlite3JournalOpen(
            pVfs, pPager->zJournal, pPager->jfd, flags, jrnlBufferSize(pPager)
        );
  #else
        rc = sqlite3OsOpen(pVfs, pPager->zJournal, pPager->jfd, flags, 0);
  #endif
      }
      assert( rc!=SQLITE_OK || isOpen(pPager->jfd) );
    }
  
  
    /* Write the first journal header to the journal file and open 
    ** the sub-journal if necessary.
    */
    if( rc==SQLITE_OK ){
      /* TODO: Check if all of these are really required. */
      pPager->nRec = 0;
      pPager->journalOff = 0;
      pPager->setMaster = 0;
      pPager->journalHdr = 0;
      rc = writeJournalHdr(pPager);
    }
  }

  if( rc!=SQLITE_OK ){
    sqlite3BitvecDestroy(pPager->pInJournal);
    pPager->pInJournal = 0;
  }else{
    assert( pPager->eState==PAGER_WRITER_LOCKED );
    pPager->eState = PAGER_WRITER_CACHEMOD;
  }

  return rc;
}

/*
** Begin a write-transaction on the specified pager object. If a 
** write-transaction has already been opened, this function is a no-op.
**
** If the exFlag argument is false, then acquire at least a RESERVED
** lock on the database file. If exFlag is true, then acquire at least
** an EXCLUSIVE lock. If such a lock is already held, no locking 
** functions need be called.
**
** If the subjInMemory argument is non-zero, then any sub-journal opened
** within this transaction will be opened as an in-memory file. This
** has no effect if the sub-journal is already opened (as it may be when
** running in exclusive mode) or if the transaction does not require a
** sub-journal. If the subjInMemory argument is zero, then any required
** sub-journal is implemented in-memory if pPager is an in-memory database, 
** or using a temporary file otherwise.
*/
int sqlite3PagerBegin(Pager *pPager, int exFlag, int subjInMemory){
  int rc = SQLITE_OK;

  if( pPager->errCode ) return pPager->errCode;
  assert( pPager->eState>=PAGER_READER && pPager->eState<PAGER_ERROR );
  pPager->subjInMemory = (u8)subjInMemory;

  if( ALWAYS(pPager->eState==PAGER_READER) ){
    assert( pPager->pInJournal==0 );

    if( pagerUseWal(pPager) ){
      /* If the pager is configured to use locking_mode=exclusive, and an
      ** exclusive lock on the database is not already held, obtain it now.
      */
      if( pPager->exclusiveMode && sqlite3WalExclusiveMode(pPager->pWal, -1) ){
        rc = pagerLockDb(pPager, EXCLUSIVE_LOCK);
        if( rc!=SQLITE_OK ){
          return rc;
        }
        sqlite3WalExclusiveMode(pPager->pWal, 1);
      }

      /* Grab the write lock on the log file. If successful, upgrade to
      ** PAGER_RESERVED state. Otherwise, return an error code to the caller.
      ** The busy-handler is not invoked if another connection already
      ** holds the write-lock. If possible, the upper layer will call it.
      */
      rc = sqlite3WalBeginWriteTransaction(pPager->pWal);
    }else{
      /* Obtain a RESERVED lock on the database file. If the exFlag parameter
      ** is true, then immediately upgrade this to an EXCLUSIVE lock. The
      ** busy-handler callback can be used when upgrading to the EXCLUSIVE
      ** lock, but not when obtaining the RESERVED lock.
      */
      rc = pagerLockDb(pPager, RESERVED_LOCK);
      if( rc==SQLITE_OK && exFlag ){
        rc = pager_wait_on_lock(pPager, EXCLUSIVE_LOCK);
      }
    }

    if( rc==SQLITE_OK ){
      /* Change to WRITER_LOCKED state.
      **
      ** WAL mode sets Pager.eState to PAGER_WRITER_LOCKED or CACHEMOD
      ** when it has an open transaction, but never to DBMOD or FINISHED.
      ** This is because in those states the code to roll back savepoint 
      ** transactions may copy data from the sub-journal into the database 
      ** file as well as into the page cache. Which would be incorrect in 
      ** WAL mode.
      */
      pPager->eState = PAGER_WRITER_LOCKED;
      pPager->dbHintSize = pPager->dbSize;
      pPager->dbFileSize = pPager->dbSize;
      pPager->dbOrigSize = pPager->dbSize;
      pPager->journalOff = 0;
    }

    assert( rc==SQLITE_OK || pPager->eState==PAGER_READER );
    assert( rc!=SQLITE_OK || pPager->eState==PAGER_WRITER_LOCKED );
    assert( assert_pager_state(pPager) );
  }

  PAGERTRACE(("TRANSACTION %d\n", PAGERID(pPager)));
  return rc;
}

/*
** Mark a single data page as writeable. The page is written into the 
** main journal or sub-journal as required. If the page is written into
** one of the journals, the corresponding bit is set in the 
** Pager.pInJournal bitvec and the PagerSavepoint.pInSavepoint bitvecs
** of any open savepoints as appropriate.
*/
static int pager_write(PgHdr *pPg){
  void *pData = pPg->pData;
  Pager *pPager = pPg->pPager;
  int rc = SQLITE_OK;

  /* This routine is not called unless a write-transaction has already 
  ** been started. The journal file may or may not be open at this point.
  ** It is never called in the ERROR state.
  */
  assert( pPager->eState==PAGER_WRITER_LOCKED
       || pPager->eState==PAGER_WRITER_CACHEMOD
       || pPager->eState==PAGER_WRITER_DBMOD
  );
  assert( assert_pager_state(pPager) );

  /* If an error has been previously detected, report the same error
  ** again. This should not happen, but the check provides robustness. */
  if( NEVER(pPager->errCode) )  return pPager->errCode;

  /* Higher-level routines never call this function if database is not
  ** writable.  But check anyway, just for robustness. */
  if( NEVER(pPager->readOnly) ) return SQLITE_PERM;

  CHECK_PAGE(pPg);

  /* The journal file needs to be opened. Higher level routines have already
  ** obtained the necessary locks to begin the write-transaction, but the
  ** rollback journal might not yet be open. Open it now if this is the case.
  **
  ** This is done before calling sqlite3PcacheMakeDirty() on the page. 
  ** Otherwise, if it were done after calling sqlite3PcacheMakeDirty(), then
  ** an error might occur and the pager would end up in WRITER_LOCKED state
  ** with pages marked as dirty in the cache.
  */
  if( pPager->eState==PAGER_WRITER_LOCKED ){
    rc = pager_open_journal(pPager);
    if( rc!=SQLITE_OK ) return rc;
  }
  assert( pPager->eState>=PAGER_WRITER_CACHEMOD );
  assert( assert_pager_state(pPager) );

  /* Mark the page as dirty.  If the page has already been written
  ** to the journal then we can return right away.
  */
  sqlite3PcacheMakeDirty(pPg);
  if( pageInJournal(pPg) && !subjRequiresPage(pPg) ){
    assert( !pagerUseWal(pPager) );
  }else{
  
    /* The transaction journal now exists and we have a RESERVED or an
    ** EXCLUSIVE lock on the main database file.  Write the current page to
    ** the transaction journal if it is not there already.
    */
    if( !pageInJournal(pPg) && !pagerUseWal(pPager) ){
      assert( pagerUseWal(pPager)==0 );
      if( pPg->pgno<=pPager->dbOrigSize && isOpen(pPager->jfd) ){
        u32 cksum;
        char *pData2;
        i64 iOff = pPager->journalOff;

        /* We should never write to the journal file the page that
        ** contains the database locks.  The following assert verifies
        ** that we do not. */
        assert( pPg->pgno!=PAGER_MJ_PGNO(pPager) );

        assert( pPager->journalHdr<=pPager->journalOff );
        CODEC2(pPager, pData, pPg->pgno, 7, return SQLITE_NOMEM, pData2);
        cksum = pager_cksum(pPager, (u8*)pData2);

        /* Even if an IO or diskfull error occurs while journalling the
        ** page in the block above, set the need-sync flag for the page.
        ** Otherwise, when the transaction is rolled back, the logic in
        ** playback_one_page() will think that the page needs to be restored
        ** in the database file. And if an IO error occurs while doing so,
        ** then corruption may follow.
        */
        pPg->flags |= PGHDR_NEED_SYNC;

        rc = write32bits(pPager->jfd, iOff, pPg->pgno);
        if( rc!=SQLITE_OK ) return rc;
        rc = sqlite3OsWrite(pPager->jfd, pData2, pPager->pageSize, iOff+4);
        if( rc!=SQLITE_OK ) return rc;
        rc = write32bits(pPager->jfd, iOff+pPager->pageSize+4, cksum);
        if( rc!=SQLITE_OK ) return rc;

        IOTRACE(("JOUT %p %d %lld %d\n", pPager, pPg->pgno, 
                 pPager->journalOff, pPager->pageSize));
        PAGER_INCR(sqlite3_pager_writej_count);
        PAGERTRACE(("JOURNAL %d page %d needSync=%d hash(%08x)\n",
             PAGERID(pPager), pPg->pgno, 
             ((pPg->flags&PGHDR_NEED_SYNC)?1:0), pager_pagehash(pPg)));

        pPager->journalOff += 8 + pPager->pageSize;
        pPager->nRec++;
        assert( pPager->pInJournal!=0 );
        rc = sqlite3BitvecSet(pPager->pInJournal, pPg->pgno);
        testcase( rc==SQLITE_NOMEM );
        assert( rc==SQLITE_OK || rc==SQLITE_NOMEM );
        rc |= addToSavepointBitvecs(pPager, pPg->pgno);
        if( rc!=SQLITE_OK ){
          assert( rc==SQLITE_NOMEM );
          return rc;
        }
      }else{
        if( pPager->eState!=PAGER_WRITER_DBMOD ){
          pPg->flags |= PGHDR_NEED_SYNC;
        }
        PAGERTRACE(("APPEND %d page %d needSync=%d\n",
                PAGERID(pPager), pPg->pgno,
               ((pPg->flags&PGHDR_NEED_SYNC)?1:0)));
      }
    }
  
    /* If the statement journal is open and the page is not in it,
    ** then write the current page to the statement journal.  Note that
    ** the statement journal format differs from the standard journal format
    ** in that it omits the checksums and the header.
    */
    if( subjRequiresPage(pPg) ){
      rc = subjournalPage(pPg);
    }
  }

  /* Update the database size and return.
  */
  if( pPager->dbSize<pPg->pgno ){
    pPager->dbSize = pPg->pgno;
  }
  return rc;
}

/*
** Mark a data page as writeable. This routine must be called before 
** making changes to a page. The caller must check the return value 
** of this function and be careful not to change any page data unless 
** this routine returns SQLITE_OK.
**
** The difference between this function and pager_write() is that this
** function also deals with the special case where 2 or more pages
** fit on a single disk sector. In this case all co-resident pages
** must have been written to the journal file before returning.
**
** If an error occurs, SQLITE_NOMEM or an IO error code is returned
** as appropriate. Otherwise, SQLITE_OK.
*/
int sqlite3PagerWrite(DbPage *pDbPage){
  int rc = SQLITE_OK;

  PgHdr *pPg = pDbPage;
  Pager *pPager = pPg->pPager;
  Pgno nPagePerSector = (pPager->sectorSize/pPager->pageSize);

  assert( pPager->eState>=PAGER_WRITER_LOCKED );
  assert( pPager->eState!=PAGER_ERROR );
  assert( assert_pager_state(pPager) );

  if( nPagePerSector>1 ){
    Pgno nPageCount;          /* Total number of pages in database file */
    Pgno pg1;                 /* First page of the sector pPg is located on. */
    int nPage = 0;            /* Number of pages starting at pg1 to journal */
    int ii;                   /* Loop counter */
    int needSync = 0;         /* True if any page has PGHDR_NEED_SYNC */

    /* Set the doNotSyncSpill flag to 1. This is because we cannot allow
    ** a journal header to be written between the pages journaled by
    ** this function.
    */
    assert( !MEMDB );
    assert( pPager->doNotSyncSpill==0 );
    pPager->doNotSyncSpill++;

    /* This trick assumes that both the page-size and sector-size are
    ** an integer power of 2. It sets variable pg1 to the identifier
    ** of the first page of the sector pPg is located on.
    */
    pg1 = ((pPg->pgno-1) & ~(nPagePerSector-1)) + 1;

    nPageCount = pPager->dbSize;
    if( pPg->pgno>nPageCount ){
      nPage = (pPg->pgno - pg1)+1;
    }else if( (pg1+nPagePerSector-1)>nPageCount ){
      nPage = nPageCount+1-pg1;
    }else{
      nPage = nPagePerSector;
    }
    assert(nPage>0);
    assert(pg1<=pPg->pgno);
    assert((pg1+nPage)>pPg->pgno);

    for(ii=0; ii<nPage && rc==SQLITE_OK; ii++){
      Pgno pg = pg1+ii;
      PgHdr *pPage;
      if( pg==pPg->pgno || !sqlite3BitvecTest(pPager->pInJournal, pg) ){
        if( pg!=PAGER_MJ_PGNO(pPager) ){
          rc = sqlite3PagerGet(pPager, pg, &pPage);
          if( rc==SQLITE_OK ){
            rc = pager_write(pPage);
            if( pPage->flags&PGHDR_NEED_SYNC ){
              needSync = 1;
            }
            sqlite3PagerUnref(pPage);
          }
        }
      }else if( (pPage = pager_lookup(pPager, pg))!=0 ){
        if( pPage->flags&PGHDR_NEED_SYNC ){
          needSync = 1;
        }
        sqlite3PagerUnref(pPage);
      }
    }

    /* If the PGHDR_NEED_SYNC flag is set for any of the nPage pages 
    ** starting at pg1, then it needs to be set for all of them. Because
    ** writing to any of these nPage pages may damage the others, the
    ** journal file must contain sync()ed copies of all of them
    ** before any of them can be written out to the database file.
    */
    if( rc==SQLITE_OK && needSync ){
      assert( !MEMDB );
      for(ii=0; ii<nPage; ii++){
        PgHdr *pPage = pager_lookup(pPager, pg1+ii);
        if( pPage ){
          pPage->flags |= PGHDR_NEED_SYNC;
          sqlite3PagerUnref(pPage);
        }
      }
    }

    assert( pPager->doNotSyncSpill==1 );
    pPager->doNotSyncSpill--;
  }else{
    rc = pager_write(pDbPage);
  }
  return rc;
}

/*
** Return TRUE if the page given in the argument was previously passed
** to sqlite3PagerWrite().  In other words, return TRUE if it is ok
** to change the content of the page.
*/
#ifndef NDEBUG
int sqlite3PagerIswriteable(DbPage *pPg){
  return pPg->flags&PGHDR_DIRTY;
}
#endif

/*
** A call to this routine tells the pager that it is not necessary to
** write the information on page pPg back to the disk, even though
** that page might be marked as dirty.  This happens, for example, when
** the page has been added as a leaf of the freelist and so its
** content no longer matters.
**
** The overlying software layer calls this routine when all of the data
** on the given page is unused. The pager marks the page as clean so
** that it does not get written to disk.
**
** Tests show that this optimization can quadruple the speed of large 
** DELETE operations.
*/
void sqlite3PagerDontWrite(PgHdr *pPg){
  Pager *pPager = pPg->pPager;
  if( (pPg->flags&PGHDR_DIRTY) && pPager->nSavepoint==0 ){
    PAGERTRACE(("DONT_WRITE page %d of %d\n", pPg->pgno, PAGERID(pPager)));
    IOTRACE(("CLEAN %p %d\n", pPager, pPg->pgno))
    pPg->flags |= PGHDR_DONT_WRITE;
    pager_set_pagehash(pPg);
  }
}

/*
** This routine is called to increment the value of the database file 
** change-counter, stored as a 4-byte big-endian integer starting at 
** byte offset 24 of the pager file.
**
** If the isDirectMode flag is zero, then this is done by calling 
** sqlite3PagerWrite() on page 1, then modifying the contents of the
** page data. In this case the file will be updated when the current
** transaction is committed.
**
** The isDirectMode flag may only be non-zero if the library was compiled
** with the SQLITE_ENABLE_ATOMIC_WRITE macro defined. In this case,
** if isDirect is non-zero, then the database file is updated directly
** by writing an updated version of page 1 using a call to the 
** sqlite3OsWrite() function.
*/
static int pager_incr_changecounter(Pager *pPager, int isDirectMode){
  int rc = SQLITE_OK;

  assert( pPager->eState==PAGER_WRITER_CACHEMOD
       || pPager->eState==PAGER_WRITER_DBMOD
  );
  assert( assert_pager_state(pPager) );

  /* Declare and initialize constant integer 'isDirect'. If the
  ** atomic-write optimization is enabled in this build, then isDirect
  ** is initialized to the value passed as the isDirectMode parameter
  ** to this function. Otherwise, it is always set to zero.
  **
  ** The idea is that if the atomic-write optimization is not
  ** enabled at compile time, the compiler can omit the tests of
  ** 'isDirect' below, as well as the block enclosed in the
  ** "if( isDirect )" condition.
  */
#ifndef SQLITE_ENABLE_ATOMIC_WRITE
# define DIRECT_MODE 0
  assert( isDirectMode==0 );
  UNUSED_PARAMETER(isDirectMode);
#else
# define DIRECT_MODE isDirectMode
#endif

  if( !pPager->changeCountDone && pPager->dbSize>0 ){
    PgHdr *pPgHdr;                /* Reference to page 1 */
    u32 change_counter;           /* Initial value of change-counter field */

    assert( !pPager->tempFile && isOpen(pPager->fd) );

    /* Open page 1 of the file for writing. */
    rc = sqlite3PagerGet(pPager, 1, &pPgHdr);
    assert( pPgHdr==0 || rc==SQLITE_OK );

    /* If page one was fetched successfully, and this function is not
    ** operating in direct-mode, make page 1 writable.  When not in 
    ** direct mode, page 1 is always held in cache and hence the PagerGet()
    ** above is always successful - hence the ALWAYS on rc==SQLITE_OK.
    */
    if( !DIRECT_MODE && ALWAYS(rc==SQLITE_OK) ){
      rc = sqlite3PagerWrite(pPgHdr);
    }

    if( rc==SQLITE_OK ){
      /* Increment the value just read and write it back to byte 24. */
      change_counter = sqlite3Get4byte((u8*)pPager->dbFileVers);
      change_counter++;
      put32bits(((char*)pPgHdr->pData)+24, change_counter);

      /* Also store the SQLite version number in bytes 96..99 and in
      ** bytes 92..95 store the change counter for which the version number
      ** is valid. */
      put32bits(((char*)pPgHdr->pData)+92, change_counter);
      put32bits(((char*)pPgHdr->pData)+96, SQLITE_VERSION_NUMBER);

      /* If running in direct mode, write the contents of page 1 to the file. */
      if( DIRECT_MODE ){
        const void *zBuf;
        assert( pPager->dbFileSize>0 );
        CODEC2(pPager, pPgHdr->pData, 1, 6, rc=SQLITE_NOMEM, zBuf);
        if( rc==SQLITE_OK ){
          rc = sqlite3OsWrite(pPager->fd, zBuf, pPager->pageSize, 0);
        }
        if( rc==SQLITE_OK ){
          pPager->changeCountDone = 1;
        }
      }else{
        pPager->changeCountDone = 1;
      }
    }

    /* Release the page reference. */
    sqlite3PagerUnref(pPgHdr);
  }
  return rc;
}

/*
** Sync the database file to disk. This is a no-op for in-memory databases
** or pages with the Pager.noSync flag set.
**
** If successful, or if called on a pager for which it is a no-op, this
** function returns SQLITE_OK. Otherwise, an IO error code is returned.
*/
int sqlite3PagerSync(Pager *pPager){
  int rc;                              /* Return code */
  assert( !MEMDB );
  if( pPager->noSync ){
    rc = SQLITE_OK;
  }else{
    rc = sqlite3OsSync(pPager->fd, pPager->syncFlags);
  }
  return rc;
}

/*
** This function may only be called while a write-transaction is active in
** rollback. If the connection is in WAL mode, this call is a no-op. 
** Otherwise, if the connection does not already have an EXCLUSIVE lock on 
** the database file, an attempt is made to obtain one.
**
** If the EXCLUSIVE lock is already held or the attempt to obtain it is
** successful, or the connection is in WAL mode, SQLITE_OK is returned.
** Otherwise, either SQLITE_BUSY or an SQLITE_IOERR_XXX error code is 
** returned.
*/
int sqlite3PagerExclusiveLock(Pager *pPager){
  int rc = SQLITE_OK;
  assert( pPager->eState==PAGER_WRITER_CACHEMOD 
       || pPager->eState==PAGER_WRITER_DBMOD 
       || pPager->eState==PAGER_WRITER_LOCKED 
  );
  assert( assert_pager_state(pPager) );
  if( 0==pagerUseWal(pPager) ){
    rc = pager_wait_on_lock(pPager, EXCLUSIVE_LOCK);
  }
  return rc;
}

/*
** Sync the database file for the pager pPager. zMaster points to the name
** of a master journal file that should be written into the individual
** journal file. zMaster may be NULL, which is interpreted as no master
** journal (a single database transaction).
**
** This routine ensures that:
**
**   * The database file change-counter is updated,
**   * the journal is synced (unless the atomic-write optimization is used),
**   * all dirty pages are written to the database file, 
**   * the database file is truncated (if required), and
**   * the database file synced. 
**
** The only thing that remains to commit the transaction is to finalize 
** (delete, truncate or zero the first part of) the journal file (or 
** delete the master journal file if specified).
**
** Note that if zMaster==NULL, this does not overwrite a previous value
** passed to an sqlite3PagerCommitPhaseOne() call.
**
** If the final parameter - noSync - is true, then the database file itself
** is not synced. The caller must call sqlite3PagerSync() directly to
** sync the database file before calling CommitPhaseTwo() to delete the
** journal file in this case.
*/
int sqlite3PagerCommitPhaseOne(
  Pager *pPager,                  /* Pager object */
  const char *zMaster,            /* If not NULL, the master journal name */
  int noSync                      /* True to omit the xSync on the db file */
){
  int rc = SQLITE_OK;             /* Return code */

  assert( pPager->eState==PAGER_WRITER_LOCKED
       || pPager->eState==PAGER_WRITER_CACHEMOD
       || pPager->eState==PAGER_WRITER_DBMOD
       || pPager->eState==PAGER_ERROR
  );
  assert( assert_pager_state(pPager) );

  /* If a prior error occurred, report that error again. */
  if( NEVER(pPager->errCode) ) return pPager->errCode;

  PAGERTRACE(("DATABASE SYNC: File=%s zMaster=%s nSize=%d\n", 
      pPager->zFilename, zMaster, pPager->dbSize));

  /* If no database changes have been made, return early. */
  if( pPager->eState<PAGER_WRITER_CACHEMOD ) return SQLITE_OK;

  if( MEMDB ){
    /* If this is an in-memory db, or no pages have been written to, or this
    ** function has already been called, it is mostly a no-op.  However, any
    ** backup in progress needs to be restarted.
    */
    sqlite3BackupRestart(pPager->pBackup);
  }else{
    if( pagerUseWal(pPager) ){
      PgHdr *pList = sqlite3PcacheDirtyList(pPager->pPCache);
      if( pList ){
        rc = pagerWalFrames(pPager, pList, pPager->dbSize, 1, 
            (pPager->fullSync ? pPager->syncFlags : 0)
        );
      }
      if( rc==SQLITE_OK ){
        sqlite3PcacheCleanAll(pPager->pPCache);
      }
    }else{
      /* The following block updates the change-counter. Exactly how it
      ** does this depends on whether or not the atomic-update optimization
      ** was enabled at compile time, and if this transaction meets the 
      ** runtime criteria to use the operation: 
      **
      **    * The file-system supports the atomic-write property for
      **      blocks of size page-size, and 
      **    * This commit is not part of a multi-file transaction, and
      **    * Exactly one page has been modified and store in the journal file.
      **
      ** If the optimization was not enabled at compile time, then the
      ** pager_incr_changecounter() function is called to update the change
      ** counter in 'indirect-mode'. If the optimization is compiled in but
      ** is not applicable to this transaction, call sqlite3JournalCreate()
      ** to make sure the journal file has actually been created, then call
      ** pager_incr_changecounter() to update the change-counter in indirect
      ** mode. 
      **
      ** Otherwise, if the optimization is both enabled and applicable,
      ** then call pager_incr_changecounter() to update the change-counter
      ** in 'direct' mode. In this case the journal file will never be
      ** created for this transaction.
      */
  #ifdef SQLITE_ENABLE_ATOMIC_WRITE
      PgHdr *pPg;
      assert( isOpen(pPager->jfd) 
           || pPager->journalMode==PAGER_JOURNALMODE_OFF 
           || pPager->journalMode==PAGER_JOURNALMODE_WAL 
      );
      if( !zMaster && isOpen(pPager->jfd) 
       && pPager->journalOff==jrnlBufferSize(pPager) 
       && pPager->dbSize>=pPager->dbOrigSize
       && (0==(pPg = sqlite3PcacheDirtyList(pPager->pPCache)) || 0==pPg->pDirty)
      ){
        /* Update the db file change counter via the direct-write method. The 
        ** following call will modify the in-memory representation of page 1 
        ** to include the updated change counter and then write page 1 
        ** directly to the database file. Because of the atomic-write 
        ** property of the host file-system, this is safe.
        */
        rc = pager_incr_changecounter(pPager, 1);
      }else{
        rc = sqlite3JournalCreate(pPager->jfd);
        if( rc==SQLITE_OK ){
          rc = pager_incr_changecounter(pPager, 0);
        }
      }
  #else
      rc = pager_incr_changecounter(pPager, 0);
  #endif
      if( rc!=SQLITE_OK ) goto commit_phase_one_exit;
  
      /* If this transaction has made the database smaller, then all pages
      ** being discarded by the truncation must be written to the journal
      ** file. This can only happen in auto-vacuum mode.
      **
      ** Before reading the pages with page numbers larger than the 
      ** current value of Pager.dbSize, set dbSize back to the value
      ** that it took at the start of the transaction. Otherwise, the
      ** calls to sqlite3PagerGet() return zeroed pages instead of 
      ** reading data from the database file.
      */
  #ifndef SQLITE_OMIT_AUTOVACUUM
      if( pPager->dbSize<pPager->dbOrigSize 
       && pPager->journalMode!=PAGER_JOURNALMODE_OFF
      ){
        Pgno i;                                   /* Iterator variable */
        const Pgno iSkip = PAGER_MJ_PGNO(pPager); /* Pending lock page */
        const Pgno dbSize = pPager->dbSize;       /* Database image size */ 
        pPager->dbSize = pPager->dbOrigSize;
        for( i=dbSize+1; i<=pPager->dbOrigSize; i++ ){
          if( !sqlite3BitvecTest(pPager->pInJournal, i) && i!=iSkip ){
            PgHdr *pPage;             /* Page to journal */
            rc = sqlite3PagerGet(pPager, i, &pPage);
            if( rc!=SQLITE_OK ) goto commit_phase_one_exit;
            rc = sqlite3PagerWrite(pPage);
            sqlite3PagerUnref(pPage);
            if( rc!=SQLITE_OK ) goto commit_phase_one_exit;
          }
        }
        pPager->dbSize = dbSize;
      } 
  #endif
  
      /* Write the master journal name into the journal file. If a master 
      ** journal file name has already been written to the journal file, 
      ** or if zMaster is NULL (no master journal), then this call is a no-op.
      */
      rc = writeMasterJournal(pPager, zMaster);
      if( rc!=SQLITE_OK ) goto commit_phase_one_exit;
  
      /* Sync the journal file and write all dirty pages to the database.
      ** If the atomic-update optimization is being used, this sync will not 
      ** create the journal file or perform any real IO.
      **
      ** Because the change-counter page was just modified, unless the
      ** atomic-update optimization is used it is almost certain that the
      ** journal requires a sync here. However, in locking_mode=exclusive
      ** on a system under memory pressure it is just possible that this is 
      ** not the case. In this case it is likely enough that the redundant
      ** xSync() call will be changed to a no-op by the OS anyhow. 
      */
      rc = syncJournal(pPager, 0);
      if( rc!=SQLITE_OK ) goto commit_phase_one_exit;
  
      rc = pager_write_pagelist(pPager,sqlite3PcacheDirtyList(pPager->pPCache));
      if( rc!=SQLITE_OK ){
        assert( rc!=SQLITE_IOERR_BLOCKED );
        goto commit_phase_one_exit;
      }
      sqlite3PcacheCleanAll(pPager->pPCache);
  
      /* If the file on disk is not the same size as the database image,
      ** then use pager_truncate to grow or shrink the file here.
      */
      if( pPager->dbSize!=pPager->dbFileSize ){
        Pgno nNew = pPager->dbSize - (pPager->dbSize==PAGER_MJ_PGNO(pPager));
        assert( pPager->eState==PAGER_WRITER_DBMOD );
        rc = pager_truncate(pPager, nNew);
        if( rc!=SQLITE_OK ) goto commit_phase_one_exit;
      }
  
      /* Finally, sync the database file. */
      if( !pPager->noSync && !noSync ){
        rc = sqlite3OsSync(pPager->fd, pPager->syncFlags);
      }
      IOTRACE(("DBSYNC %p\n", pPager))
    }
  }

commit_phase_one_exit:
  if( rc==SQLITE_OK && !pagerUseWal(pPager) ){
    pPager->eState = PAGER_WRITER_FINISHED;
  }
  return rc;
}


/*
** When this function is called, the database file has been completely
** updated to reflect the changes made by the current transaction and
** synced to disk. The journal file still exists in the file-system 
** though, and if a failure occurs at this point it will eventually
** be used as a hot-journal and the current transaction rolled back.
**
** This function finalizes the journal file, either by deleting, 
** truncating or partially zeroing it, so that it cannot be used 
** for hot-journal rollback. Once this is done the transaction is
** irrevocably committed.
**
** If an error occurs, an IO error code is returned and the pager
** moves into the error state. Otherwise, SQLITE_OK is returned.
*/
int sqlite3PagerCommitPhaseTwo(Pager *pPager){
  int rc = SQLITE_OK;                  /* Return code */

  /* This routine should not be called if a prior error has occurred.
  ** But if (due to a coding error elsewhere in the system) it does get
  ** called, just return the same error code without doing anything. */
  if( NEVER(pPager->errCode) ) return pPager->errCode;

  assert( pPager->eState==PAGER_WRITER_LOCKED
       || pPager->eState==PAGER_WRITER_FINISHED
       || (pagerUseWal(pPager) && pPager->eState==PAGER_WRITER_CACHEMOD)
  );
  assert( assert_pager_state(pPager) );

  /* An optimization. If the database was not actually modified during
  ** this transaction, the pager is running in exclusive-mode and is
  ** using persistent journals, then this function is a no-op.
  **
  ** The start of the journal file currently contains a single journal 
  ** header with the nRec field set to 0. If such a journal is used as
  ** a hot-journal during hot-journal rollback, 0 changes will be made
  ** to the database file. So there is no need to zero the journal 
  ** header. Since the pager is in exclusive mode, there is no need
  ** to drop any locks either.
  */
  if( pPager->eState==PAGER_WRITER_LOCKED 
   && pPager->exclusiveMode 
   && pPager->journalMode==PAGER_JOURNALMODE_PERSIST
  ){
    assert( pPager->journalOff==JOURNAL_HDR_SZ(pPager) || !pPager->journalOff );
    pPager->eState = PAGER_READER;
    return SQLITE_OK;
  }

  PAGERTRACE(("COMMIT %d\n", PAGERID(pPager)));
  rc = pager_end_transaction(pPager, pPager->setMaster);
  return pager_error(pPager, rc);
}

/*
** If a write transaction is open, then all changes made within the 
** transaction are reverted and the current write-transaction is closed.
** The pager falls back to PAGER_READER state if successful, or PAGER_ERROR
** state if an error occurs.
**
** If the pager is already in PAGER_ERROR state when this function is called,
** it returns Pager.errCode immediately. No work is performed in this case.
**
** Otherwise, in rollback mode, this function performs two functions:
**
**   1) It rolls back the journal file, restoring all database file and 
**      in-memory cache pages to the state they were in when the transaction
**      was opened, and
**
**   2) It finalizes the journal file, so that it is not used for hot
**      rollback at any point in the future.
**
** Finalization of the journal file (task 2) is only performed if the 
** rollback is successful.
**
** In WAL mode, all cache-entries containing data modified within the
** current transaction are either expelled from the cache or reverted to
** their pre-transaction state by re-reading data from the database or
** WAL files. The WAL transaction is then closed.
*/
int sqlite3PagerRollback(Pager *pPager){
  int rc = SQLITE_OK;                  /* Return code */
  PAGERTRACE(("ROLLBACK %d\n", PAGERID(pPager)));

  /* PagerRollback() is a no-op if called in READER or OPEN state. If
  ** the pager is already in the ERROR state, the rollback is not 
  ** attempted here. Instead, the error code is returned to the caller.
  */
  assert( assert_pager_state(pPager) );
  if( pPager->eState==PAGER_ERROR ) return pPager->errCode;
  if( pPager->eState<=PAGER_READER ) return SQLITE_OK;

  if( pagerUseWal(pPager) ){
    int rc2;
    rc = sqlite3PagerSavepoint(pPager, SAVEPOINT_ROLLBACK, -1);
    rc2 = pager_end_transaction(pPager, pPager->setMaster);
    if( rc==SQLITE_OK ) rc = rc2;
  }else if( !isOpen(pPager->jfd) || pPager->eState==PAGER_WRITER_LOCKED ){
    rc = pager_end_transaction(pPager, 0);
  }else{
    rc = pager_playback(pPager, 0);
  }

  assert( pPager->eState==PAGER_READER || rc!=SQLITE_OK );
  assert( rc==SQLITE_OK || rc==SQLITE_FULL || (rc&0xFF)==SQLITE_IOERR );

  /* If an error occurs during a ROLLBACK, we can no longer trust the pager
  ** cache. So call pager_error() on the way out to make any error persistent.
  */
  return pager_error(pPager, rc);
}

/*
** Return TRUE if the database file is opened read-only.  Return FALSE
** if the database is (in theory) writable.
*/
u8 sqlite3PagerIsreadonly(Pager *pPager){
  return pPager->readOnly;
}

/*
** Return the number of references to the pager.
*/
int sqlite3PagerRefcount(Pager *pPager){
  return sqlite3PcacheRefCount(pPager->pPCache);
}

/*
** Return the approximate number of bytes of memory currently
** used by the pager and its associated cache.
*/
int sqlite3PagerMemUsed(Pager *pPager){
  int perPageSize = pPager->pageSize + pPager->nExtra + sizeof(PgHdr)
                                     + 5*sizeof(void*);
  return perPageSize*sqlite3PcachePagecount(pPager->pPCache)
           + sqlite3MallocSize(pPager)
           + pPager->pageSize;
}

/*
** Return the number of references to the specified page.
*/
int sqlite3PagerPageRefcount(DbPage *pPage){
  return sqlite3PcachePageRefcount(pPage);
}

#ifdef SQLITE_TEST
/*
** This routine is used for testing and analysis only.
*/
int *sqlite3PagerStats(Pager *pPager){
  static int a[11];
  a[0] = sqlite3PcacheRefCount(pPager->pPCache);
  a[1] = sqlite3PcachePagecount(pPager->pPCache);
  a[2] = sqlite3PcacheGetCachesize(pPager->pPCache);
  a[3] = pPager->eState==PAGER_OPEN ? -1 : (int) pPager->dbSize;
  a[4] = pPager->eState;
  a[5] = pPager->errCode;
  a[6] = pPager->nHit;
  a[7] = pPager->nMiss;
  a[8] = 0;  /* Used to be pPager->nOvfl */
  a[9] = pPager->nRead;
  a[10] = pPager->nWrite;
  return a;
}
#endif

/*
** Return true if this is an in-memory pager.
*/
int sqlite3PagerIsMemdb(Pager *pPager){
  return MEMDB;
}

/*
** Check that there are at least nSavepoint savepoints open. If there are
** currently less than nSavepoints open, then open one or more savepoints
** to make up the difference. If the number of savepoints is already
** equal to nSavepoint, then this function is a no-op.
**
** If a memory allocation fails, SQLITE_NOMEM is returned. If an error 
** occurs while opening the sub-journal file, then an IO error code is
** returned. Otherwise, SQLITE_OK.
*/
int sqlite3PagerOpenSavepoint(Pager *pPager, int nSavepoint){
  int rc = SQLITE_OK;                       /* Return code */
  int nCurrent = pPager->nSavepoint;        /* Current number of savepoints */

  assert( pPager->eState>=PAGER_WRITER_LOCKED );
  assert( assert_pager_state(pPager) );

  if( nSavepoint>nCurrent && pPager->useJournal ){
    int ii;                                 /* Iterator variable */
    PagerSavepoint *aNew;                   /* New Pager.aSavepoint array */

    /* Grow the Pager.aSavepoint array using realloc(). Return SQLITE_NOMEM
    ** if the allocation fails. Otherwise, zero the new portion in case a 
    ** malloc failure occurs while populating it in the for(...) loop below.
    */
    aNew = (PagerSavepoint *)sqlite3Realloc(
        pPager->aSavepoint, sizeof(PagerSavepoint)*nSavepoint
    );
    if( !aNew ){
      return SQLITE_NOMEM;
    }
    memset(&aNew[nCurrent], 0, (nSavepoint-nCurrent) * sizeof(PagerSavepoint));
    pPager->aSavepoint = aNew;

    /* Populate the PagerSavepoint structures just allocated. */
    for(ii=nCurrent; ii<nSavepoint; ii++){
      aNew[ii].nOrig = pPager->dbSize;
      if( isOpen(pPager->jfd) && pPager->journalOff>0 ){
        aNew[ii].iOffset = pPager->journalOff;
      }else{
        aNew[ii].iOffset = JOURNAL_HDR_SZ(pPager);
      }
      aNew[ii].iSubRec = pPager->nSubRec;
      aNew[ii].pInSavepoint = sqlite3BitvecCreate(pPager->dbSize);
      if( !aNew[ii].pInSavepoint ){
        return SQLITE_NOMEM;
      }
      if( pagerUseWal(pPager) ){
        sqlite3WalSavepoint(pPager->pWal, aNew[ii].aWalData);
      }
      pPager->nSavepoint = ii+1;
    }
    assert( pPager->nSavepoint==nSavepoint );
    assertTruncateConstraint(pPager);
  }

  return rc;
}

/*
** This function is called to rollback or release (commit) a savepoint.
** The savepoint to release or rollback need not be the most recently 
** created savepoint.
**
** Parameter op is always either SAVEPOINT_ROLLBACK or SAVEPOINT_RELEASE.
** If it is SAVEPOINT_RELEASE, then release and destroy the savepoint with
** index iSavepoint. If it is SAVEPOINT_ROLLBACK, then rollback all changes
** that have occurred since the specified savepoint was created.
**
** The savepoint to rollback or release is identified by parameter 
** iSavepoint. A value of 0 means to operate on the outermost savepoint
** (the first created). A value of (Pager.nSavepoint-1) means operate
** on the most recently created savepoint. If iSavepoint is greater than
** (Pager.nSavepoint-1), then this function is a no-op.
**
** If a negative value is passed to this function, then the current
** transaction is rolled back. This is different to calling 
** sqlite3PagerRollback() because this function does not terminate
** the transaction or unlock the database, it just restores the 
** contents of the database to its original state. 
**
** In any case, all savepoints with an index greater than iSavepoint 
** are destroyed. If this is a release operation (op==SAVEPOINT_RELEASE),
** then savepoint iSavepoint is also destroyed.
**
** This function may return SQLITE_NOMEM if a memory allocation fails,
** or an IO error code if an IO error occurs while rolling back a 
** savepoint. If no errors occur, SQLITE_OK is returned.
*/ 
int sqlite3PagerSavepoint(Pager *pPager, int op, int iSavepoint){
  int rc = pPager->errCode;       /* Return code */

  assert( op==SAVEPOINT_RELEASE || op==SAVEPOINT_ROLLBACK );
  assert( iSavepoint>=0 || op==SAVEPOINT_ROLLBACK );

  if( rc==SQLITE_OK && iSavepoint<pPager->nSavepoint ){
    int ii;            /* Iterator variable */
    int nNew;          /* Number of remaining savepoints after this op. */

    /* Figure out how many savepoints will still be active after this
    ** operation. Store this value in nNew. Then free resources associated 
    ** with any savepoints that are destroyed by this operation.
    */
    nNew = iSavepoint + (( op==SAVEPOINT_RELEASE ) ? 0 : 1);
    for(ii=nNew; ii<pPager->nSavepoint; ii++){
      sqlite3BitvecDestroy(pPager->aSavepoint[ii].pInSavepoint);
    }
    pPager->nSavepoint = nNew;

    /* If this is a release of the outermost savepoint, truncate 
    ** the sub-journal to zero bytes in size. */
    if( op==SAVEPOINT_RELEASE ){
      if( nNew==0 && isOpen(pPager->sjfd) ){
        /* Only truncate if it is an in-memory sub-journal. */
        if( sqlite3IsMemJournal(pPager->sjfd) ){
          rc = sqlite3OsTruncate(pPager->sjfd, 0);
          assert( rc==SQLITE_OK );
        }
        pPager->nSubRec = 0;
      }
    }
    /* Else this is a rollback operation, playback the specified savepoint.
    ** If this is a temp-file, it is possible that the journal file has
    ** not yet been opened. In this case there have been no changes to
    ** the database file, so the playback operation can be skipped.
    */
    else if( pagerUseWal(pPager) || isOpen(pPager->jfd) ){
      PagerSavepoint *pSavepoint = (nNew==0)?0:&pPager->aSavepoint[nNew-1];
      rc = pagerPlaybackSavepoint(pPager, pSavepoint);
      assert(rc!=SQLITE_DONE);
    }
  }

  return rc;
}

/*
** Return the full pathname of the database file.
*/
const char *sqlite3PagerFilename(Pager *pPager){
  return pPager->zFilename;
}

/*
** Return the VFS structure for the pager.
*/
const sqlite3_vfs *sqlite3PagerVfs(Pager *pPager){
  return pPager->pVfs;
}

/*
** Return the file handle for the database file associated
** with the pager.  This might return NULL if the file has
** not yet been opened.
*/
sqlite3_file *sqlite3PagerFile(Pager *pPager){
  return pPager->fd;
}

/*
** Return the full pathname of the journal file.
*/
const char *sqlite3PagerJournalname(Pager *pPager){
  return pPager->zJournal;
}

/*
** Return true if fsync() calls are disabled for this pager.  Return FALSE
** if fsync()s are executed normally.
*/
int sqlite3PagerNosync(Pager *pPager){
  return pPager->noSync;
}

#ifdef SQLITE_HAS_CODEC
/*
** Set or retrieve the codec for this pager
*/
void sqlite3PagerSetCodec(
  Pager *pPager,
  void *(*xCodec)(void*,void*,Pgno,int),
  void (*xCodecSizeChng)(void*,int,int),
  void (*xCodecFree)(void*),
  void *pCodec
){
  if( pPager->xCodecFree ) pPager->xCodecFree(pPager->pCodec);
  pPager->xCodec = pPager->memDb ? 0 : xCodec;
  pPager->xCodecSizeChng = xCodecSizeChng;
  pPager->xCodecFree = xCodecFree;
  pPager->pCodec = pCodec;
  pagerReportSize(pPager);
}
void *sqlite3PagerGetCodec(Pager *pPager){
  return pPager->pCodec;
}
#endif

#ifndef SQLITE_OMIT_AUTOVACUUM
/*
** Move the page pPg to location pgno in the file.
**
** There must be no references to the page previously located at
** pgno (which we call pPgOld) though that page is allowed to be
** in cache.  If the page previously located at pgno is not already
** in the rollback journal, it is not put there by by this routine.
**
** References to the page pPg remain valid. Updating any
** meta-data associated with pPg (i.e. data stored in the nExtra bytes
** allocated along with the page) is the responsibility of the caller.
**
** A transaction must be active when this routine is called. It used to be
** required that a statement transaction was not active, but this restriction
** has been removed (CREATE INDEX needs to move a page when a statement
** transaction is active).
**
** If the fourth argument, isCommit, is non-zero, then this page is being
** moved as part of a database reorganization just before the transaction 
** is being committed. In this case, it is guaranteed that the database page 
** pPg refers to will not be written to again within this transaction.
**
** This function may return SQLITE_NOMEM or an IO error code if an error
** occurs. Otherwise, it returns SQLITE_OK.
*/
int sqlite3PagerMovepage(Pager *pPager, DbPage *pPg, Pgno pgno, int isCommit){
  PgHdr *pPgOld;               /* The page being overwritten. */
  Pgno needSyncPgno = 0;       /* Old value of pPg->pgno, if sync is required */
  int rc;                      /* Return code */
  Pgno origPgno;               /* The original page number */

  assert( pPg->nRef>0 );
  assert( pPager->eState==PAGER_WRITER_CACHEMOD
       || pPager->eState==PAGER_WRITER_DBMOD
  );
  assert( assert_pager_state(pPager) );

  /* In order to be able to rollback, an in-memory database must journal
  ** the page we are moving from.
  */
  if( MEMDB ){
    rc = sqlite3PagerWrite(pPg);
    if( rc ) return rc;
  }

  /* If the page being moved is dirty and has not been saved by the latest
  ** savepoint, then save the current contents of the page into the 
  ** sub-journal now. This is required to handle the following scenario:
  **
  **   BEGIN;
  **     <journal page X, then modify it in memory>
  **     SAVEPOINT one;
  **       <Move page X to location Y>
  **     ROLLBACK TO one;
  **
  ** If page X were not written to the sub-journal here, it would not
  ** be possible to restore its contents when the "ROLLBACK TO one"
  ** statement were is processed.
  **
  ** subjournalPage() may need to allocate space to store pPg->pgno into
  ** one or more savepoint bitvecs. This is the reason this function
  ** may return SQLITE_NOMEM.
  */
  if( pPg->flags&PGHDR_DIRTY
   && subjRequiresPage(pPg)
   && SQLITE_OK!=(rc = subjournalPage(pPg))
  ){
    return rc;
  }

  PAGERTRACE(("MOVE %d page %d (needSync=%d) moves to %d\n", 
      PAGERID(pPager), pPg->pgno, (pPg->flags&PGHDR_NEED_SYNC)?1:0, pgno));
  IOTRACE(("MOVE %p %d %d\n", pPager, pPg->pgno, pgno))

  /* If the journal needs to be sync()ed before page pPg->pgno can
  ** be written to, store pPg->pgno in local variable needSyncPgno.
  **
  ** If the isCommit flag is set, there is no need to remember that
  ** the journal needs to be sync()ed before database page pPg->pgno 
  ** can be written to. The caller has already promised not to write to it.
  */
  if( (pPg->flags&PGHDR_NEED_SYNC) && !isCommit ){
    needSyncPgno = pPg->pgno;
    assert( pageInJournal(pPg) || pPg->pgno>pPager->dbOrigSize );
    assert( pPg->flags&PGHDR_DIRTY );
  }

  /* If the cache contains a page with page-number pgno, remove it
  ** from its hash chain. Also, if the PGHDR_NEED_SYNC flag was set for 
  ** page pgno before the 'move' operation, it needs to be retained 
  ** for the page moved there.
  */
  pPg->flags &= ~PGHDR_NEED_SYNC;
  pPgOld = pager_lookup(pPager, pgno);
  assert( !pPgOld || pPgOld->nRef==1 );
  if( pPgOld ){
    pPg->flags |= (pPgOld->flags&PGHDR_NEED_SYNC);
    if( MEMDB ){
      /* Do not discard pages from an in-memory database since we might
      ** need to rollback later.  Just move the page out of the way. */
      sqlite3PcacheMove(pPgOld, pPager->dbSize+1);
    }else{
      sqlite3PcacheDrop(pPgOld);
    }
  }

  origPgno = pPg->pgno;
  sqlite3PcacheMove(pPg, pgno);
  sqlite3PcacheMakeDirty(pPg);

  /* For an in-memory database, make sure the original page continues
  ** to exist, in case the transaction needs to roll back.  Use pPgOld
  ** as the original page since it has already been allocated.
  */
  if( MEMDB ){
    assert( pPgOld );
    sqlite3PcacheMove(pPgOld, origPgno);
    sqlite3PagerUnref(pPgOld);
  }

  if( needSyncPgno ){
    /* If needSyncPgno is non-zero, then the journal file needs to be 
    ** sync()ed before any data is written to database file page needSyncPgno.
    ** Currently, no such page exists in the page-cache and the 
    ** "is journaled" bitvec flag has been set. This needs to be remedied by
    ** loading the page into the pager-cache and setting the PGHDR_NEED_SYNC
    ** flag.
    **
    ** If the attempt to load the page into the page-cache fails, (due
    ** to a malloc() or IO failure), clear the bit in the pInJournal[]
    ** array. Otherwise, if the page is loaded and written again in
    ** this transaction, it may be written to the database file before
    ** it is synced into the journal file. This way, it may end up in
    ** the journal file twice, but that is not a problem.
    */
    PgHdr *pPgHdr;
    rc = sqlite3PagerGet(pPager, needSyncPgno, &pPgHdr);
    if( rc!=SQLITE_OK ){
      if( needSyncPgno<=pPager->dbOrigSize ){
        assert( pPager->pTmpSpace!=0 );
        sqlite3BitvecClear(pPager->pInJournal, needSyncPgno, pPager->pTmpSpace);
      }
      return rc;
    }
    pPgHdr->flags |= PGHDR_NEED_SYNC;
    sqlite3PcacheMakeDirty(pPgHdr);
    sqlite3PagerUnref(pPgHdr);
  }

  return SQLITE_OK;
}
#endif

/*
** Return a pointer to the data for the specified page.
*/
void *sqlite3PagerGetData(DbPage *pPg){
  assert( pPg->nRef>0 || pPg->pPager->memDb );
  return pPg->pData;
}

/*
** Return a pointer to the Pager.nExtra bytes of "extra" space 
** allocated along with the specified page.
*/
void *sqlite3PagerGetExtra(DbPage *pPg){
  return pPg->pExtra;
}

/*
** Get/set the locking-mode for this pager. Parameter eMode must be one
** of PAGER_LOCKINGMODE_QUERY, PAGER_LOCKINGMODE_NORMAL or 
** PAGER_LOCKINGMODE_EXCLUSIVE. If the parameter is not _QUERY, then
** the locking-mode is set to the value specified.
**
** The returned value is either PAGER_LOCKINGMODE_NORMAL or
** PAGER_LOCKINGMODE_EXCLUSIVE, indicating the current (possibly updated)
** locking-mode.
*/
int sqlite3PagerLockingMode(Pager *pPager, int eMode){
  assert( eMode==PAGER_LOCKINGMODE_QUERY
            || eMode==PAGER_LOCKINGMODE_NORMAL
            || eMode==PAGER_LOCKINGMODE_EXCLUSIVE );
  assert( PAGER_LOCKINGMODE_QUERY<0 );
  assert( PAGER_LOCKINGMODE_NORMAL>=0 && PAGER_LOCKINGMODE_EXCLUSIVE>=0 );
  assert( pPager->exclusiveMode || 0==sqlite3WalHeapMemory(pPager->pWal) );
  if( eMode>=0 && !pPager->tempFile && !sqlite3WalHeapMemory(pPager->pWal) ){
    pPager->exclusiveMode = (u8)eMode;
  }
  return (int)pPager->exclusiveMode;
}

/*
** Set the journal-mode for this pager. Parameter eMode must be one of:
**
**    PAGER_JOURNALMODE_DELETE
**    PAGER_JOURNALMODE_TRUNCATE
**    PAGER_JOURNALMODE_PERSIST
**    PAGER_JOURNALMODE_OFF
**    PAGER_JOURNALMODE_MEMORY
**    PAGER_JOURNALMODE_WAL
**
** The journalmode is set to the value specified if the change is allowed.
** The change may be disallowed for the following reasons:
**
**   *  An in-memory database can only have its journal_mode set to _OFF
**      or _MEMORY.
**
**   *  Temporary databases cannot have _WAL journalmode.
**
** The returned indicate the current (possibly updated) journal-mode.
*/
int sqlite3PagerSetJournalMode(Pager *pPager, int eMode){
  u8 eOld = pPager->journalMode;    /* Prior journalmode */

#ifdef SQLITE_DEBUG
  /* The print_pager_state() routine is intended to be used by the debugger
  ** only.  We invoke it once here to suppress a compiler warning. */
  print_pager_state(pPager);
#endif


  /* The eMode parameter is always valid */
  assert(      eMode==PAGER_JOURNALMODE_DELETE
            || eMode==PAGER_JOURNALMODE_TRUNCATE
            || eMode==PAGER_JOURNALMODE_PERSIST
            || eMode==PAGER_JOURNALMODE_OFF 
            || eMode==PAGER_JOURNALMODE_WAL 
            || eMode==PAGER_JOURNALMODE_MEMORY );

  /* This routine is only called from the OP_JournalMode opcode, and
  ** the logic there will never allow a temporary file to be changed
  ** to WAL mode.
  */
  assert( pPager->tempFile==0 || eMode!=PAGER_JOURNALMODE_WAL );

  /* Do allow the journalmode of an in-memory database to be set to
  ** anything other than MEMORY or OFF
  */
  if( MEMDB ){
    assert( eOld==PAGER_JOURNALMODE_MEMORY || eOld==PAGER_JOURNALMODE_OFF );
    if( eMode!=PAGER_JOURNALMODE_MEMORY && eMode!=PAGER_JOURNALMODE_OFF ){
      eMode = eOld;
    }
  }

  if( eMode!=eOld ){

    /* Change the journal mode. */
    assert( pPager->eState!=PAGER_ERROR );
    pPager->journalMode = (u8)eMode;

    /* When transistioning from TRUNCATE or PERSIST to any other journal
    ** mode except WAL, unless the pager is in locking_mode=exclusive mode,
    ** delete the journal file.
    */
    assert( (PAGER_JOURNALMODE_TRUNCATE & 5)==1 );
    assert( (PAGER_JOURNALMODE_PERSIST & 5)==1 );
    assert( (PAGER_JOURNALMODE_DELETE & 5)==0 );
    assert( (PAGER_JOURNALMODE_MEMORY & 5)==4 );
    assert( (PAGER_JOURNALMODE_OFF & 5)==0 );
    assert( (PAGER_JOURNALMODE_WAL & 5)==5 );

    assert( isOpen(pPager->fd) || pPager->exclusiveMode );
    if( !pPager->exclusiveMode && (eOld & 5)==1 && (eMode & 1)==0 ){

      /* In this case we would like to delete the journal file. If it is
      ** not possible, then that is not a problem. Deleting the journal file
      ** here is an optimization only.
      **
      ** Before deleting the journal file, obtain a RESERVED lock on the
      ** database file. This ensures that the journal file is not deleted
      ** while it is in use by some other client.
      */
      sqlite3OsClose(pPager->jfd);
      if( pPager->eLock>=RESERVED_LOCK ){
        sqlite3OsDelete(pPager->pVfs, pPager->zJournal, 0);
      }else{
        int rc = SQLITE_OK;
        int state = pPager->eState;
        assert( state==PAGER_OPEN || state==PAGER_READER );
        if( state==PAGER_OPEN ){
          rc = sqlite3PagerSharedLock(pPager);
        }
        if( pPager->eState==PAGER_READER ){
          assert( rc==SQLITE_OK );
          rc = pagerLockDb(pPager, RESERVED_LOCK);
        }
        if( rc==SQLITE_OK ){
          sqlite3OsDelete(pPager->pVfs, pPager->zJournal, 0);
        }
        if( rc==SQLITE_OK && state==PAGER_READER ){
          pagerUnlockDb(pPager, SHARED_LOCK);
        }else if( state==PAGER_OPEN ){
          pager_unlock(pPager);
        }
        assert( state==pPager->eState );
      }
    }
  }

  /* Return the new journal mode */
  return (int)pPager->journalMode;
}

/*
** Return the current journal mode.
*/
int sqlite3PagerGetJournalMode(Pager *pPager){
  return (int)pPager->journalMode;
}

/*
** Return TRUE if the pager is in a state where it is OK to change the
** journalmode.  Journalmode changes can only happen when the database
** is unmodified.
*/
int sqlite3PagerOkToChangeJournalMode(Pager *pPager){
  assert( assert_pager_state(pPager) );
  if( pPager->eState>=PAGER_WRITER_CACHEMOD ) return 0;
  if( NEVER(isOpen(pPager->jfd) && pPager->journalOff>0) ) return 0;
  return 1;
}

/*
** Get/set the size-limit used for persistent journal files.
**
** Setting the size limit to -1 means no limit is enforced.
** An attempt to set a limit smaller than -1 is a no-op.
*/
i64 sqlite3PagerJournalSizeLimit(Pager *pPager, i64 iLimit){
  if( iLimit>=-1 ){
    pPager->journalSizeLimit = iLimit;
  }
  return pPager->journalSizeLimit;
}

/*
** Return a pointer to the pPager->pBackup variable. The backup module
** in backup.c maintains the content of this variable. This module
** uses it opaquely as an argument to sqlite3BackupRestart() and
** sqlite3BackupUpdate() only.
*/
sqlite3_backup **sqlite3PagerBackupPtr(Pager *pPager){
  return &pPager->pBackup;
}

#ifndef SQLITE_OMIT_WAL
/*
** This function is called when the user invokes "PRAGMA wal_checkpoint",
** "PRAGMA wal_blocking_checkpoint" or calls the sqlite3_wal_checkpoint()
** or wal_blocking_checkpoint() API functions.
**
** Parameter eMode is one of SQLITE_CHECKPOINT_PASSIVE, FULL or RESTART.
*/
int sqlite3PagerCheckpoint(Pager *pPager, int eMode, int *pnLog, int *pnCkpt){
  int rc = SQLITE_OK;
  if( pPager->pWal ){
<<<<<<< HEAD
    rc = sqlite3WalCheckpoint(pPager->pWal, eMode,
        pPager->xBusyHandler, pPager->pBusyHandlerArg,
        (pPager->noSync ? 0 : pPager->sync_flags),
        pPager->pageSize, (u8 *)pPager->pTmpSpace,
        pnLog, pnCkpt
    );
=======
    u8 *zBuf = (u8 *)pPager->pTmpSpace;
    rc = sqlite3WalCheckpoint(pPager->pWal, pPager->ckptSyncFlags,
                              pPager->pageSize, zBuf);
>>>>>>> 204eaecd
  }
  return rc;
}

int sqlite3PagerWalCallback(Pager *pPager){
  return sqlite3WalCallback(pPager->pWal);
}

/*
** Return true if the underlying VFS for the given pager supports the
** primitives necessary for write-ahead logging.
*/
int sqlite3PagerWalSupported(Pager *pPager){
  const sqlite3_io_methods *pMethods = pPager->fd->pMethods;
  return pPager->exclusiveMode || (pMethods->iVersion>=2 && pMethods->xShmMap);
}

/*
** Attempt to take an exclusive lock on the database file. If a PENDING lock
** is obtained instead, immediately release it.
*/
static int pagerExclusiveLock(Pager *pPager){
  int rc;                         /* Return code */

  assert( pPager->eLock==SHARED_LOCK || pPager->eLock==EXCLUSIVE_LOCK );
  rc = pagerLockDb(pPager, EXCLUSIVE_LOCK);
  if( rc!=SQLITE_OK ){
    /* If the attempt to grab the pending lock failed, release the 
    ** exclusive lock that may have been obtained instead.  */
    pagerUnlockDb(pPager, SHARED_LOCK);
  }

  return rc;
}

/*
** Call sqlite3WalOpen() to open the WAL handle. If the pager is in 
** exclusive-locking mode when this function is called, take an EXCLUSIVE
** lock on the database file and use heap-memory to store the wal-index
** in. Otherwise, use the normal shared-memory.
*/
static int pagerOpenWal(Pager *pPager){
  int rc = SQLITE_OK;

  assert( pPager->pWal==0 && pPager->tempFile==0 );
  assert( pPager->eLock==SHARED_LOCK || pPager->eLock==EXCLUSIVE_LOCK || pPager->noReadlock);

  /* If the pager is already in exclusive-mode, the WAL module will use 
  ** heap-memory for the wal-index instead of the VFS shared-memory 
  ** implementation. Take the exclusive lock now, before opening the WAL
  ** file, to make sure this is safe.
  */
  if( pPager->exclusiveMode ){
    rc = pagerExclusiveLock(pPager);
  }

  /* Open the connection to the log file. If this operation fails, 
  ** (e.g. due to malloc() failure), return an error code.
  */
  if( rc==SQLITE_OK ){
    rc = sqlite3WalOpen(pPager->pVfs, 
        pPager->fd, pPager->zWal, pPager->exclusiveMode, &pPager->pWal
    );
  }

  return rc;
}


/*
** The caller must be holding a SHARED lock on the database file to call
** this function.
**
** If the pager passed as the first argument is open on a real database
** file (not a temp file or an in-memory database), and the WAL file
** is not already open, make an attempt to open it now. If successful,
** return SQLITE_OK. If an error occurs or the VFS used by the pager does 
** not support the xShmXXX() methods, return an error code. *pbOpen is
** not modified in either case.
**
** If the pager is open on a temp-file (or in-memory database), or if
** the WAL file is already open, set *pbOpen to 1 and return SQLITE_OK
** without doing anything.
*/
int sqlite3PagerOpenWal(
  Pager *pPager,                  /* Pager object */
  int *pbOpen                     /* OUT: Set to true if call is a no-op */
){
  int rc = SQLITE_OK;             /* Return code */

  assert( assert_pager_state(pPager) );
  assert( pPager->eState==PAGER_OPEN   || pbOpen );
  assert( pPager->eState==PAGER_READER || !pbOpen );
  assert( pbOpen==0 || *pbOpen==0 );
  assert( pbOpen!=0 || (!pPager->tempFile && !pPager->pWal) );

  if( !pPager->tempFile && !pPager->pWal ){
    if( !sqlite3PagerWalSupported(pPager) ) return SQLITE_CANTOPEN;

    /* Close any rollback journal previously open */
    sqlite3OsClose(pPager->jfd);

    rc = pagerOpenWal(pPager);
    if( rc==SQLITE_OK ){
      pPager->journalMode = PAGER_JOURNALMODE_WAL;
      pPager->eState = PAGER_OPEN;
    }
  }else{
    *pbOpen = 1;
  }

  return rc;
}

/*
** This function is called to close the connection to the log file prior
** to switching from WAL to rollback mode.
**
** Before closing the log file, this function attempts to take an 
** EXCLUSIVE lock on the database file. If this cannot be obtained, an
** error (SQLITE_BUSY) is returned and the log connection is not closed.
** If successful, the EXCLUSIVE lock is not released before returning.
*/
int sqlite3PagerCloseWal(Pager *pPager){
  int rc = SQLITE_OK;

  assert( pPager->journalMode==PAGER_JOURNALMODE_WAL );

  /* If the log file is not already open, but does exist in the file-system,
  ** it may need to be checkpointed before the connection can switch to
  ** rollback mode. Open it now so this can happen.
  */
  if( !pPager->pWal ){
    int logexists = 0;
    rc = pagerLockDb(pPager, SHARED_LOCK);
    if( rc==SQLITE_OK ){
      rc = sqlite3OsAccess(
          pPager->pVfs, pPager->zWal, SQLITE_ACCESS_EXISTS, &logexists
      );
    }
    if( rc==SQLITE_OK && logexists ){
      rc = pagerOpenWal(pPager);
    }
  }
    
  /* Checkpoint and close the log. Because an EXCLUSIVE lock is held on
  ** the database file, the log and log-summary files will be deleted.
  */
  if( rc==SQLITE_OK && pPager->pWal ){
    rc = pagerExclusiveLock(pPager);
    if( rc==SQLITE_OK ){
      rc = sqlite3WalClose(pPager->pWal, pPager->ckptSyncFlags,
                           pPager->pageSize, (u8*)pPager->pTmpSpace);
      pPager->pWal = 0;
    }
  }
  return rc;
}

#ifdef SQLITE_HAS_CODEC
/*
** This function is called by the wal module when writing page content
** into the log file.
**
** This function returns a pointer to a buffer containing the encrypted
** page content. If a malloc fails, this function may return NULL.
*/
void *sqlite3PagerCodec(PgHdr *pPg){
  void *aData = 0;
  CODEC2(pPg->pPager, pPg->pData, pPg->pgno, 6, return 0, aData);
  return aData;
}
#endif /* SQLITE_HAS_CODEC */

#endif /* !SQLITE_OMIT_WAL */

#endif /* SQLITE_OMIT_DISKIO */<|MERGE_RESOLUTION|>--- conflicted
+++ resolved
@@ -6559,18 +6559,11 @@
 int sqlite3PagerCheckpoint(Pager *pPager, int eMode, int *pnLog, int *pnCkpt){
   int rc = SQLITE_OK;
   if( pPager->pWal ){
-<<<<<<< HEAD
     rc = sqlite3WalCheckpoint(pPager->pWal, eMode,
         pPager->xBusyHandler, pPager->pBusyHandlerArg,
-        (pPager->noSync ? 0 : pPager->sync_flags),
-        pPager->pageSize, (u8 *)pPager->pTmpSpace,
+        pPager->ckptSyncFlags, pPager->pageSize, (u8 *)pPager->pTmpSpace,
         pnLog, pnCkpt
     );
-=======
-    u8 *zBuf = (u8 *)pPager->pTmpSpace;
-    rc = sqlite3WalCheckpoint(pPager->pWal, pPager->ckptSyncFlags,
-                              pPager->pageSize, zBuf);
->>>>>>> 204eaecd
   }
   return rc;
 }
